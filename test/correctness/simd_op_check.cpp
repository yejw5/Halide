--- conflicted
+++ resolved
@@ -1524,49 +1524,6 @@
     // We know the following don't work yet; They are WIP. Do this to sort of
     // XFAIL them.
 #if 0
-<<<<<<< HEAD
-    // I think the optimizer is just being too clever with these.
-    check("vd0", hvx_width/1, cast<uint8_t>(0));
-    check("vd0", hvx_width/2, cast<uint16_t>(0));
-    check("vd0", hvx_width/4, cast<uint32_t>(0));
-
-    // This one seems to be missing.
-    check("vnavg(v*.uh,v*.uh)", hvx_width/2, u16((u32(u16_1) - u32(u16_2))/2));
-
-    check("vlsr(v*.ub,v*.ub)", hvx_width/1, u8_1 >> in_u8_2(0));
-    check("vlsr(v*.uh,v*.uh)", hvx_width/2, u16_1 >> in_u16_2(0));
-    check("vlsr(v*.uw,v*.uw)", hvx_width/4, u32_1 >> in_u32_2(0));
-    check("vasr(v*.b,v*.b)", hvx_width/1, i8_1 >> in_i8_2(0));
-    check("vasr(v*.h,v*.h)", hvx_width/2, i16_1 >> in_i16_2(0));
-    check("vasr(v*.w,v*.w)", hvx_width/4, i32_1 >> in_i32_2(0));
-    check("vasl(v*.ub,v*.ub)", hvx_width/1, u8_1 << in_u8_2(0));
-    check("vasl(v*.uh,v*.uh)", hvx_width/2, u16_1 << in_u16_2(0));
-    check("vasl(v*.uw,v*.uw)", hvx_width/4, u32_1 << in_u32_2(0));
-    check("vasl(v*.b,v*.b)", hvx_width/1, i8_1 << in_i8_2(0));
-    check("vasl(v*.h,v*.h)", hvx_width/2, i16_1 << in_i16_2(0));
-    check("vasl(v*.w,v*.w)", hvx_width/4, i32_1 << in_i32_2(0));
-
-    check("vlsr(v*.ub,v*.ub)", hvx_width/1, u8_1 >> u8_2);
-    check("vlsr(v*.uh,v*.uh)", hvx_width/2, u16_1 >> u16_2);
-    check("vlsr(v*.uw,v*.uw)", hvx_width/4, u32_1 >> u32_2);
-    check("vasr(v*.b,v*.b)", hvx_width/1, i8_1 >> i8_2);
-    check("vasr(v*.h,v*.h)", hvx_width/2, i16_1 >> i16_2);
-    check("vasr(v*.w,v*.w)", hvx_width/4, i32_1 >> i32_2);
-    check("vasl(v*.ub,v*.ub)", hvx_width/1, u8_1 << u8_2);
-    check("vasl(v*.uh,v*.uh)", hvx_width/2, u16_1 << u16_2);
-    check("vasl(v*.uw,v*.uw)", hvx_width/4, u32_1 << u32_2);
-    check("vasl(v*.b,v*.b)", hvx_width/1, i8_1 << i8_2);
-    check("vasl(v*.h,v*.h)", hvx_width/2, i16_1 << i16_2);
-    check("vasl(v*.w,v*.w)", hvx_width/4, i32_1 << i32_2);
-
-    check("vasr(v*.ub,v*.ub,r*):sat", hvx_width/1, u8c((u16(u8_1) + u16(u8_2)) >> 4));
-    check("vasr(v*.uh,v*.uh,r*):sat", hvx_width/1, u16c((u32(u16_1) + u32(u16_2)) >> 4));
-    check("vasr(v*.uw,v*.uw,r*):sat", hvx_width/1, u32c((u64(u32_1) + u64(u32_2)) >> 4));
-    check("vasr(v*.b,v*.b,r*):sat", hvx_width/1, i8c((i16(i8_1) + i16(i8_2)) >> 4));
-    check("vasr(v*.h,v*.h,r*):sat", hvx_width/1, i16c((i32(i16_1) + i32(i16_2)) >> 4));
-    check("vasr(v*.w,v*.w,r*):sat", hvx_width/1, i32c((i64(i32_1) + i64(i32_2)) >> 4));
-=======
->>>>>>> 3994acb3
     // Todo: Move the following tests from test/hexagon/codegen into simd_op_check
     // 1. vminmax.cpp <DONE>
     // 2. vsat.cpp    <DEPRECATED>
@@ -1578,15 +1535,9 @@
     // 8. vmpyi-vector-by-scalar.cpp <DONE, handle single vector>
     // 9. vmpa.cpp    <DONE>
     // 10. vmpy.cpp   <DONE>
-<<<<<<< HEAD
-    // 11. valign.cpp
-    // 12. vbitwise.cpp <DONE>
-    // 13. varith.cpp   <DONE>
-=======
     // 11. valign.cpp <Cannot test until ImageParam::set_host_alignment is implemented>
     // 12. vbitwise.cpp
     // 13. varith.cpp
->>>>>>> 3994acb3
     // 14. vmpa-accumulate.cpp
     // 15. vdmpy.cpp
     // 16. vasr.cpp  <DONE>
