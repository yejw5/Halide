--- conflicted
+++ resolved
@@ -787,7 +787,6 @@
     return 0;
 }
 
-<<<<<<< HEAD
 int complex_multiply_rfactor_test() {
     Func f("f"), g("g"), ref("ref");
     Var x("x"), y("y");
@@ -817,11 +816,11 @@
     intm.update(0).vectorize(u, 2);
 
     Realization ref_rn = ref.realize(80, 80);
-    Image<int> ref_im1(ref_rn[0]);
-    Image<int> ref_im2(ref_rn[1]);
+    Buffer<int> ref_im1(ref_rn[0]);
+    Buffer<int> ref_im2(ref_rn[1]);
     Realization rn = g.realize(80, 80);
-    Image<int> im1(rn[0]);
-    Image<int> im2(rn[1]);
+    Buffer<int> im1(rn[0]);
+    Buffer<int> im2(rn[1]);
 
     auto func1 = [&ref_im1](int x, int y, int z) {
         return ref_im1(x, y);
@@ -871,13 +870,13 @@
     intm.update(0).vectorize(u, 2);
 
     Realization ref_rn = ref.realize();
-    Image<int> ref_im1(ref_rn[0]);
-    Image<int> ref_im2(ref_rn[1]);
-    Image<int> ref_im3(ref_rn[2]);
+    Buffer<int> ref_im1(ref_rn[0]);
+    Buffer<int> ref_im2(ref_rn[1]);
+    Buffer<int> ref_im3(ref_rn[2]);
     Realization rn = g.realize();
-    Image<int> im1(rn[0]);
-    Image<int> im2(rn[1]);
-    Image<int> im3(rn[2]);
+    Buffer<int> im1(rn[0]);
+    Buffer<int> im2(rn[1]);
+    Buffer<int> im3(rn[2]);
 
     auto func1 = [&ref_im1](int x, int y, int z) {
         return ref_im1(x, y);
@@ -900,10 +899,10 @@
         return -1;
     }
 
-int allocation_bound_test_trace(void *user_context, const halide_trace_event *e) {
-=======
+    return 0;
+}
+
 int allocation_bound_test_trace(void *user_context, const halide_trace_event_t *e) {
->>>>>>> ea3a4991
     // The schedule implies that f will be stored from 0 to 1
     if (e->event == 2 && std::string(e->func) == "f") {
         if (e->coordinates[1] != 2) {
