--- conflicted
+++ resolved
@@ -35,17 +35,6 @@
     grand_total() = cast<uint64_t>(sum(cast<uint64_t>(input(r.x, r.y, r.z))));
     grand_total.set_error_handler(&halide_error);
 
-<<<<<<< HEAD
-    Image<uint64_t> result = grand_total.realize();
-
-    Target t = get_jit_target_from_environment();
-    if (t.bits == 64) {
-        assert(!error_occurred);
-        assert(result(0) == (uint64_t)4096*4096*256*42);
-    } else {
-        assert(error_occurred);
-    }
-=======
     Target t = get_jit_target_from_environment();
     t.set_feature(Target::LargeBuffers);
 
@@ -58,6 +47,5 @@
     result = grand_total.realize();
     assert(error_occurred);
 
->>>>>>> cb1bffb0
     printf("Success!\n");
 }