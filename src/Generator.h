--- conflicted
+++ resolved
@@ -201,7 +201,6 @@
 #include <type_traits>
 #include <vector>
 
-#include "BufferPtr.h"
 #include "Func.h"
 #include "Introspection.h"
 #include "ObjectInstanceRegistry.h"
@@ -209,7 +208,7 @@
 
 namespace Halide {
 
-template<typename T, int D> class Buffer;
+template<typename T> class Buffer;
 
 namespace Internal {
 
@@ -908,12 +907,14 @@
         // which we'll use only to pass to can_convert_from() to verify this
         // Parameter is compatible with our constraints.
         Buffer<> other(p.type(), nullptr, std::vector<int>(p.dimensions(), 1));
-        internal_assert((Buffer<T, D>::can_convert_from(other)));
-    }
-
-    template<typename T2, int D2>
-    NO_INLINE static Parameter parameter_from_buffer(const Buffer<T2, D2> &b) {
-        user_assert((Buffer<T, D>::can_convert_from(b)));
+        internal_assert(D == p.dimensions());
+        internal_assert((Buffer<T>::can_convert_from(other)));
+    }
+
+    template<typename T2>
+    NO_INLINE static Parameter parameter_from_buffer(const Buffer<T2> &b) {
+        user_assert((Buffer<T>::can_convert_from(b)));
+        user_assert(D == b.dimensions());
         Parameter p(b.type(), true, b.dimensions());
         p.set_buffer(b);
         return p;
@@ -926,8 +927,8 @@
     // to pass a literal Buffer<> for a Stub Input; this Buffer<> will be
     // compiled into the Generator's product, rather than becoming
     // a runtime Parameter.
-    template<typename T2, int D2>
-    StubInputBuffer(const Buffer<T2, D2> &b) : parameter_(parameter_from_buffer(b)) {}
+    template<typename T2>
+    StubInputBuffer(const Buffer<T2> &b) : parameter_(parameter_from_buffer(b)) {}
 };
 
 class GeneratorBase;
@@ -994,13 +995,9 @@
     const Func func_;
     const Expr expr_;
 public:
-<<<<<<< HEAD
     // *not* explicit.
-=======
-    // *not* explicit. 
-    template<typename T2, int D2>
-    StubInput(const StubInputBuffer<T2, D2> &b) : kind_(IOKind::Buffer), parameter_(b.parameter_) {}
->>>>>>> 298be136
+    template<typename T2>
+    StubInput(const StubInputBuffer<T2> &b) : kind_(IOKind::Buffer), parameter_(b.parameter_) {}
     StubInput(const Func &f) : kind_(IOKind::Function), func_(f) {}
     StubInput(const Expr &e) : kind_(IOKind::Scalar), expr_(e) {}
 
@@ -1292,9 +1289,9 @@
         return this->funcs().at(0)(args);
     }
 
-    template<typename T2, int D2>
-    operator StubInputBuffer<T2, D2>() const {
-        return StubInputBuffer<T2, D2>(parameter());
+    template<typename T2>
+    operator StubInputBuffer<T2>() const {
+        return StubInputBuffer<T2>(parameter());
     }
 
     operator Func() const { 
@@ -1465,9 +1462,6 @@
     }
 };
 
-<<<<<<< HEAD
-template<typename T, typename TBase = typename std::remove_all_extents<T>::type>
-=======
 template<typename> 
 struct type_sink { typedef void type; };
 
@@ -1478,7 +1472,6 @@
 struct has_static_halide_type_method<T2, typename type_sink<decltype(T2::static_halide_type())>::type> : std::true_type {};
 
 template<typename T, typename TBase = typename std::remove_all_extents<T>::type> 
->>>>>>> 298be136
 using GeneratorInputImplBase =
     typename select_type<
         cond<has_static_halide_type_method<TBase>::value, GeneratorInput_Buffer<T>>,
@@ -1726,8 +1719,11 @@
     // Allow assignment from a Buffer<> to an Output<Buffer<>>;
     // this allows us to use a statically-compiled buffer inside a Generator
     // to assign to an output.
-    template<typename T2, int D2>
-    NO_INLINE GeneratorOutput_Buffer<T> &operator=(const Buffer<T2, D2> &buffer) {
+    // TODO: This used to take the buffer as a const ref. This no longer works as
+    // using it in a Pipeline might change the dev field so it is currently
+    // not considered const. We should consider how this really ought to work.
+    template<typename T2>
+    NO_INLINE GeneratorOutput_Buffer<T> &operator=(Buffer<T2> &buffer) {
         user_assert(T::can_convert_from(buffer)) 
             << "Cannot assign to the Output \"" << this->name() 
             << "\": the expression is not convertible to the same Buffer type and/or dimensions.\n";
@@ -1751,8 +1747,8 @@
     // Allow assignment from a StubOutputBuffer to an Output<Buffer>;
     // this allows us to pipeline the results of a Stub to the results
     // of the enclosing Generator.
-    template<typename T2, int D2>
-    NO_INLINE GeneratorOutput_Buffer<T> &operator=(const StubOutputBuffer<T2, D2> &stub_output_buffer) {
+    template<typename T2>
+    NO_INLINE GeneratorOutput_Buffer<T> &operator=(const StubOutputBuffer<T2> &stub_output_buffer) {
         const auto &f = stub_output_buffer.f;
         internal_assert(f.defined());
 
@@ -1873,14 +1869,17 @@
         : Super(array_size, name, t, d) {
     }
 
-    template <typename T2, int D2>
-    GeneratorOutput<T> &operator=(const Buffer<T2, D2> &buffer) {
+    // TODO: This used to take the buffer as a const ref. This no longer works as
+    // using it in a Pipeline might change the dev field so it is currently
+    // not considered const. We should consider how this really ought to work.
+    template <typename T2>
+    GeneratorOutput<T> &operator=(Buffer<T2> &buffer) {
         Super::operator=(buffer);
         return *this;
     }
 
-    template <typename T2, int D2>
-    GeneratorOutput<T> &operator=(const Internal::StubOutputBuffer<T2, D2> &stub_output_buffer) {
+    template <typename T2>
+    GeneratorOutput<T> &operator=(const Internal::StubOutputBuffer<T2> &stub_output_buffer) {
         Super::operator=(stub_output_buffer);
         return *this;
     }
@@ -2329,10 +2328,6 @@
         return generator->get_output(n);
     }
 
-<<<<<<< HEAD
-    std::vector<Func> get_output_vector(const std::string &n) const {
-        return generator->get_output_vector(n);
-=======
     template<typename T2>
     T2 get_output_buffer(const std::string &n) const {
         return T2(get_output(n), generator);
@@ -2340,7 +2335,6 @@
 
     std::vector<Func> get_output_vector(const std::string &n) const { 
         return generator->get_output_vector(n); 
->>>>>>> 298be136
     }
 
     bool has_generator() const {
@@ -2375,8 +2369,8 @@
     EXPORT void verify_same_funcs(const Func &a, const Func &b);
     EXPORT void verify_same_funcs(const std::vector<Func>& a, const std::vector<Func>& b);
 
-    template<typename T2, int D2>
-    void verify_same_funcs(const StubOutputBuffer<T2, D2> &a, const StubOutputBuffer<T2, D2> &b) {
+    template<typename T2>
+    void verify_same_funcs(const StubOutputBuffer<T2> &a, const StubOutputBuffer<T2> &b) {
         verify_same_funcs(a.f, b.f);
     }
 
