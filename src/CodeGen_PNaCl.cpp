--- conflicted
+++ resolved
@@ -42,12 +42,7 @@
     module = get_initial_module_for_target(target, context);
 
     if (target.has_feature(Target::JIT)) {
-<<<<<<< HEAD
-        JITModule shared_runtime = JITSharedRuntime::get(this);
-
-=======
         std::vector<JITModule> shared_runtime = JITSharedRuntime::get(this, target);
->>>>>>> 1dc9707d
         JITModule::make_externs(shared_runtime, module);
     }
 
