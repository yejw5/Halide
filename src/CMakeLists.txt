--- conflicted
+++ resolved
@@ -343,12 +343,8 @@
   Image.cpp
   Debug.cpp
   InjectOpenGLIntrinsics.cpp
-<<<<<<< HEAD
   Schedule.cpp
-  ${CMAKE_BINARY_DIR}/include/Halide.h
-=======
   "${CMAKE_BINARY_DIR}/include/Halide.h"
->>>>>>> 10c1e82a
   ${HEADER_FILES})
 
 target_link_libraries(Halide InitialModules ${LIBS})
