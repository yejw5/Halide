#include <iostream>
#include <algorithm>
#include <cmath>
#include <limits>
#include <stdio.h>

#include "Simplify.h"
#include "IROperator.h"
#include "IREquality.h"
#include "IRPrinter.h"
#include "IRMutator.h"
#include "Scope.h"
#include "Var.h"
#include "Debug.h"
#include "ModulusRemainder.h"
#include "Substitute.h"
#include "Bounds.h"
#include "Deinterleave.h"
#include "ExprUsesVar.h"

#ifdef _MSC_VER
#define snprintf _snprintf
#endif

namespace Halide {
namespace Internal {

using std::string;
using std::map;
using std::pair;
using std::make_pair;
using std::ostringstream;
using std::vector;

namespace {

// Things that we can constant fold: Immediates and broadcasts of immediates.
bool is_simple_const(Expr e) {
    if (e.as<IntImm>()) return true;
    if (e.as<UIntImm>()) return true;
    // Don't consider NaN to be a "simple const", since it doesn't obey equality rules assumed elsewere
    const FloatImm *f = e.as<FloatImm>();
    if (f && !std::isnan(f->value)) return true;
    if (const Broadcast *b = e.as<Broadcast>()) {
        return is_simple_const(b->value);
    }
    return false;
}

// If the Expr is (var relop const) or (const relop var),
// fill in the var name and return true.
template<typename RelOp>
bool is_var_relop_simple_const(Expr e, string* name) {
    if (const RelOp *r = e.as<RelOp>()) {
        if (is_simple_const(r->b)) {
            const Variable *v = r->a.template as<Variable>();
            if (v) {
                *name = v->name;
                return true;
            }
        }
        else if (is_simple_const(r->a)) {
            const Variable *v = r->b.template as<Variable>();
            if (v) {
                *name = v->name;
                return true;
            }
        }
    }
    return false;
}

bool is_var_simple_const_comparison(Expr e, string* name) {
    // It's not clear if GT, LT, etc would be useful
    // here; leaving them out until proven otherwise.
    return is_var_relop_simple_const<EQ>(e, name) ||
           is_var_relop_simple_const<NE>(e, name);
}

// Returns true iff t is a scalar integral type where overflow is undefined
bool no_overflow_scalar_int(Type t) {
    return (t.is_scalar() && t.is_int() && t.bits() >= 32);
}

// Returns true iff t does not have a well defined overflow behavior.
bool no_overflow(Type t) {
    return t.is_float() || no_overflow_scalar_int(t.element_of());
}

// Make a poison value used when overflow is detected during constant
// folding.
Expr signed_integer_overflow_error(Type t) {
    // Mark each call with an atomic counter, so that the errors can't
    // cancel against each other.
    static std::atomic<int> counter;
    return Call::make(t, Call::signed_integer_overflow, {counter++}, Call::Intrinsic);
}

// Make a poison value used when integer div/mod-by-zero is detected during constant folding.
Expr indeterminate_expression_error(Type t) {
    // Mark each call with an atomic counter, so that the errors can't
    // cancel against each other.
    static std::atomic<int> counter;
    return Call::make(t, Call::indeterminate_expression, {counter++}, Call::Intrinsic);
}

// If 'e' is indeterminate_expression of type t,
//      set *expr to it and return true.
// If 'e' is indeterminate_expression of other type,
//      make a new indeterminate_expression of the proper type, set *expr to it and return true.
// Otherwise, leave *expr untouched and return false.
bool propagate_indeterminate_expression(Expr e, Type t, Expr *expr) {
    const Call *call = e.as<Call>();
    if (call && call->is_intrinsic(Call::indeterminate_expression)) {
        if (call->type != t) {
            *expr = indeterminate_expression_error(t);
        } else {
            *expr = e;
        }
        return true;
    }
    return false;
}

bool propagate_indeterminate_expression(Expr e0, Expr e1, Type t, Expr *expr) {
    return propagate_indeterminate_expression(e0, t, expr) ||
           propagate_indeterminate_expression(e1, t, expr);
}

bool propagate_indeterminate_expression(Expr e0, Expr e1, Expr e2, Type t, Expr *expr) {
    return propagate_indeterminate_expression(e0, t, expr) ||
           propagate_indeterminate_expression(e1, t, expr) ||
           propagate_indeterminate_expression(e2, t, expr);
}

}

class Simplify : public IRMutator {
public:
    Simplify(bool r, const Scope<Interval> *bi, const Scope<ModulusRemainder> *ai) :
        simplify_lets(r) {
        alignment_info.set_containing_scope(ai);

        // Only respect the constant bounds from the containing scope.
        for (Scope<Interval>::const_iterator iter = bi->cbegin(); iter != bi->cend(); ++iter) {
            int64_t i_min, i_max;
            if (const_int(iter.value().min, &i_min) &&
                const_int(iter.value().max, &i_max)) {
                bounds_info.push(iter.name(), make_pair(i_min, i_max));
            }
        }

    }

    // Uncomment to debug all Expr mutations.
    /*
    Expr mutate(Expr e) {
        static int indent = 0;
        std::string spaces;
        for (int i = 0; i < indent; i++) spaces += ' ';

        debug(1) << spaces << "Simplifying " << e << "\n";
        indent++;
        Expr new_e = IRMutator::mutate(e);
        indent--;
        if (!new_e.same_as(e)) {
            debug(1)
                << spaces << "Before: " << e << "\n"
                << spaces << "After:  " << new_e << "\n";
        }
        return new_e;
    }
    using IRMutator::mutate;
    */

private:
    bool simplify_lets;

    struct VarInfo {
        Expr replacement;
        int old_uses, new_uses;
    };

    Scope<VarInfo> var_info;
    Scope<pair<int64_t, int64_t>> bounds_info;
    Scope<ModulusRemainder> alignment_info;


    using IRMutator::visit;

    // Wrappers for as_const_foo that are more convenient to use in
    // the large chains of conditions in the visit methods
    // below. Unlike the versions in IROperator, these only match
    // scalars.
    bool const_float(Expr e, double *f) {
        if (e.type().is_vector()) {
            return false;
        } else if (const double *p = as_const_float(e)) {
            *f = *p;
            return true;
        } else {
            return false;
        }
    }

    bool const_int(Expr e, int64_t *i) {
        if (e.type().is_vector()) {
            return false;
        } else if (const int64_t *p = as_const_int(e)) {
            *i = *p;
            return true;
        } else {
            return false;
        }
    }

    bool const_uint(Expr e, uint64_t *u) {
        if (e.type().is_vector()) {
            return false;
        } else if (const uint64_t *p = as_const_uint(e)) {
            *u = *p;
            return true;
        } else {
            return false;
        }
    }

    // Similar to bounds_of_expr_in_scope, but gives up immediately if
    // anything isn't a constant. This stops rules from taking the
    // bounds of something then having to simplify it to see whether
    // it constant-folds. For some expressions the bounds of the
    // expression is at least as complex as the expression, so
    // recursively mutating the bounds causes havoc.
    bool const_int_bounds(Expr e, int64_t *min_val, int64_t *max_val) {
        Type t = e.type();

        if (const int64_t *i = as_const_int(e)) {
            *min_val = *max_val = *i;
            return true;
        } else if (const Variable *v = e.as<Variable>()) {
            if (bounds_info.contains(v->name)) {
                pair<int64_t, int64_t> b = bounds_info.get(v->name);
                *min_val = b.first;
                *max_val = b.second;
                return true;
            }
        } else if (const Broadcast *b = e.as<Broadcast>()) {
            return const_int_bounds(b->value, min_val, max_val);
        } else if (const Max *max = e.as<Max>()) {
            int64_t min_a, min_b, max_a, max_b;
            // We only need to check the LHS for Min expr since simplify would
            // canonicalize min/max to always be in the LHS.
            if (const Min *min = max->a.as<Min>()) {
                // Bound of max(min(x, a), b) : [min_b, max(max_a, max_b)].
                // We need to check both LHS and RHS of the min, since if a is
                // a min/max clamp instead of a constant, simplify would have
                // reordered x and a.
                if (const_int_bounds(max->b, &min_b, &max_b) &&
                    (const_int_bounds(min->b, &min_a, &max_a) ||
                     const_int_bounds(min->a, &min_a, &max_a))) {
                    *min_val = min_b;
                    *max_val = std::max(max_a, max_b);
                    return true;
                }
            } else if (const_int_bounds(max->a, &min_a, &max_a) &&
                       const_int_bounds(max->b, &min_b, &max_b)) {
                *min_val = std::max(min_a, min_b);
                *max_val = std::max(max_a, max_b);
                return true;
            }
        } else if (const Min *min = e.as<Min>()) {
            int64_t min_a, min_b, max_a, max_b;
            // We only need to check the LHS for Max expr since simplify would
            // canonicalize min/max to always be in the LHS.
            if (const Max *max = min->a.as<Max>()) {
                // Bound of min(max(x, a), b) : [min(min_a, min_b), max_b].
                // We need to check both LHS and RHS of the max, since if a is
                // a min/max clamp instead of a constant, simplify would have
                // reordered x and a.
                if (const_int_bounds(min->b, &min_b, &max_b) &&
                    (const_int_bounds(max->b, &min_a, &max_a) ||
                     const_int_bounds(max->a, &min_a, &max_a))) {
                    *min_val = std::min(min_a, min_b);
                    *max_val = max_b;
                    return true;
                }
            } else if (const_int_bounds(min->a, &min_a, &max_a) &&
                       const_int_bounds(min->b, &min_b, &max_b)) {
                *min_val = std::min(min_a, min_b);
                *max_val = std::min(max_a, max_b);
                return true;
            }
        } else if (const Select *sel = e.as<Select>()) {
            int64_t min_a, min_b, max_a, max_b;
            if (const_int_bounds(sel->true_value, &min_a, &max_a) &&
                const_int_bounds(sel->false_value, &min_b, &max_b)) {
                *min_val = std::min(min_a, min_b);
                *max_val = std::max(max_a, max_b);
                return true;
            }
        } else if (const Add *add = e.as<Add>()) {
            int64_t min_a, min_b, max_a, max_b;
            if (const_int_bounds(add->a, &min_a, &max_a) &&
                const_int_bounds(add->b, &min_b, &max_b)) {
                *min_val = min_a + min_b;
                *max_val = max_a + max_b;
                return no_overflow_scalar_int(t.element_of()) ||
                       (t.can_represent(*min_val) && t.can_represent(*max_val));
            }
        } else if (const Sub *sub = e.as<Sub>()) {
            int64_t min_a, min_b, max_a, max_b;
            if (const_int_bounds(sub->a, &min_a, &max_a) &&
                const_int_bounds(sub->b, &min_b, &max_b)) {
                *min_val = min_a - max_b;
                *max_val = max_a - min_b;
                return no_overflow_scalar_int(t.element_of()) ||
                       (t.can_represent(*min_val) && t.can_represent(*max_val));
            }
        } else if (const Mul *mul = e.as<Mul>()) {
            int64_t min_a, min_b, max_a, max_b;
            if (const_int_bounds(mul->a, &min_a, &max_a) &&
                const_int_bounds(mul->b, &min_b, &max_b)) {
                int64_t
                    t0 = min_a*min_b,
                    t1 = min_a*max_b,
                    t2 = max_a*min_b,
                    t3 = max_a*max_b;
                *min_val = std::min(std::min(t0, t1), std::min(t2, t3));
                *max_val = std::max(std::max(t0, t1), std::max(t2, t3));
                return no_overflow_scalar_int(t.element_of()) ||
                       (t.can_represent(*min_val) && t.can_represent(*max_val));
            }
        } else if (const Mod *mod = e.as<Mod>()) {
            int64_t min_b, max_b;
            if (const_int_bounds(mod->b, &min_b, &max_b) &&
                (min_b > 0 || max_b < 0)) {
                *min_val = 0;
                *max_val = std::abs(max_b) - 1;
                return no_overflow_scalar_int(t.element_of()) ||
                       (t.can_represent(*min_val) && t.can_represent(*max_val));
            }
        } else if (const Div *div = e.as<Div>()) {
            int64_t min_a, min_b, max_a, max_b;
            if (const_int_bounds(div->a, &min_a, &max_a) &&
                const_int_bounds(div->b, &min_b, &max_b) &&
                (min_b > 0 || max_b < 0)) {
                int64_t
                    t0 = div_imp(min_a, min_b),
                    t1 = div_imp(min_a, max_b),
                    t2 = div_imp(max_a, min_b),
                    t3 = div_imp(max_a, max_b);
                *min_val = std::min(std::min(t0, t1), std::min(t2, t3));
                *max_val = std::max(std::max(t0, t1), std::max(t2, t3));
                return no_overflow_scalar_int(t.element_of()) ||
                       (t.can_represent(*min_val) && t.can_represent(*max_val));
            }
        } else if (const Ramp *r = e.as<Ramp>()) {
            int64_t min_base, max_base, min_stride, max_stride;
            if (const_int_bounds(r->base, &min_base, &max_base) &&
                const_int_bounds(r->stride, &min_stride, &max_stride)) {
                int64_t min_last_lane = min_base + min_stride * (r->lanes - 1);
                int64_t max_last_lane = max_base + max_stride * (r->lanes - 1);
                *min_val = std::min(min_base, min_last_lane);
                *max_val = std::max(max_base, max_last_lane);
                return no_overflow_scalar_int(t.element_of()) ||
                       (t.can_represent(*min_val) && t.can_represent(*max_val));
            }
        }
        return false;
    }


    // Check if an Expr is integer-division-rounding-up by the given
    // factor. If so, return the core expression.
    Expr is_round_up_div(Expr e, int64_t factor) {
        if (!no_overflow(e.type())) return Expr();
        const Div *div = e.as<Div>();
        if (!div) return Expr();
        if (!is_const(div->b, factor)) return Expr();
        const Add *add = div->a.as<Add>();
        if (!add) return Expr();
        if (!is_const(add->b, factor-1)) return Expr();
        return add->a;
    }

    // Check if an Expr is a rounding-up operation, and if so, return
    // the factor.
    Expr is_round_up(Expr e, int64_t *factor) {
        if (!no_overflow(e.type())) return Expr();
        const Mul *mul = e.as<Mul>();
        if (!mul) return Expr();
        if (!const_int(mul->b, factor)) return Expr();
        return is_round_up_div(mul->a, *factor);
    }

    void visit(const Cast *op) {
        Expr value = mutate(op->value);
        if (propagate_indeterminate_expression(value, op->type, &expr)) {
            return;
        }
        const Cast *cast = value.as<Cast>();
        const Broadcast *broadcast_value = value.as<Broadcast>();
        const Ramp *ramp_value = value.as<Ramp>();
        const Add *add = value.as<Add>();
        double f = 0.0;
        int64_t i = 0;
        uint64_t u = 0;
        if (value.type() == op->type) {
            expr = value;
        } else if (op->type.is_int() &&
                   const_float(value, &f)) {
            // float -> int
            expr = IntImm::make(op->type, (int64_t)f);
        } else if (op->type.is_uint() &&
                   const_float(value, &f)) {
            // float -> uint
            expr = UIntImm::make(op->type, (uint64_t)f);
        } else if (op->type.is_float() &&
                   const_float(value, &f)) {
            // float -> float
            expr = FloatImm::make(op->type, f);
        } else if (op->type.is_int() &&
                   const_int(value, &i)) {
            // int -> int
            expr = IntImm::make(op->type, i);
        } else if (op->type.is_uint() &&
                   const_int(value, &i)) {
            // int -> uint
            expr = UIntImm::make(op->type, (uint64_t)i);
        } else if (op->type.is_float() &&
                   const_int(value, &i)) {
            // int -> float
            expr = FloatImm::make(op->type, (double)i);
        } else if (op->type.is_int() &&
                   const_uint(value, &u)) {
            // uint -> int
            expr = IntImm::make(op->type, (int64_t)u);
        } else if (op->type.is_uint() &&
                   const_uint(value, &u)) {
            // uint -> uint
            expr = UIntImm::make(op->type, u);
        } else if (op->type.is_float() &&
                   const_uint(value, &u)) {
            // uint -> float
            expr = FloatImm::make(op->type, (double)u);
        } else if (cast &&
                   op->type.code() == cast->type.code() &&
                   op->type.bits() < cast->type.bits()) {
            // If this is a cast of a cast of the same type, where the
            // outer cast is narrower, the inner cast can be
            // eliminated.
            expr = mutate(Cast::make(op->type, cast->value));
        } else if (cast &&
                   (op->type.is_int() || op->type.is_uint()) &&
                   (cast->type.is_int() || cast->type.is_uint()) &&
                   op->type.bits() <= cast->type.bits() &&
                   op->type.bits() <= op->value.type().bits()) {
            // If this is a cast between integer types, where the
            // outer cast is narrower than the inner cast and the
            // inner cast's argument, the inner cast can be
            // eliminated. The inner cast is either a sign extend
            // or a zero extend, and the outer cast truncates the extended bits
            expr = mutate(Cast::make(op->type, cast->value));
        } else if (broadcast_value) {
            // cast(broadcast(x)) -> broadcast(cast(x))
            expr = mutate(Broadcast::make(Cast::make(op->type.element_of(), broadcast_value->value), broadcast_value->lanes));
        } else if (ramp_value &&
                   op->type.element_of() == Int(64) &&
                   op->value.type().element_of() == Int(32)) {
            // cast(ramp(a, b, w)) -> ramp(cast(a), cast(b), w)
            expr = mutate(Ramp::make(Cast::make(op->type.element_of(), ramp_value->base),
                                     Cast::make(op->type.element_of(), ramp_value->stride),
                                     ramp_value->lanes));
        } else if (add &&
                   op->type == Int(64) &&
                   op->value.type() == Int(32) &&
                   is_const(add->b)) {
            // In the interest of moving constants outwards so they
            // can cancel, pull the addition outside of the cast.
            expr = mutate(Cast::make(op->type, add->a) + add->b);
        } else if (value.same_as(op->value)) {
            expr = op;
        } else {
            expr = Cast::make(op->type, value);
        }
    }

    void visit(const Variable *op) {
        if (var_info.contains(op->name)) {
            VarInfo &info = var_info.ref(op->name);

            // if replacement is defined, we should substitute it in (unless
            // it's a var that has been hidden by a nested scope).
            if (info.replacement.defined()) {
                internal_assert(info.replacement.type() == op->type);
                expr = info.replacement;
                info.new_uses++;
            } else {
                // This expression was not something deemed
                // substitutable - no replacement is defined.
                expr = op;
                info.old_uses++;
            }
        } else {
            // We never encountered a let that defines this var. Must
            // be a uniform. Don't touch it.
            expr = op;
        }
    }

    void visit(const Add *op) {
        int64_t ia = 0, ib = 0, ic = 0;
        uint64_t ua = 0, ub = 0;
        double fa = 0.0f, fb = 0.0f;

        Expr a = mutate(op->a);
        Expr b = mutate(op->b);
        if (propagate_indeterminate_expression(a, b, op->type, &expr)) {
            return;
        }

        // Rearrange a few patterns to cut down on the number of cases
        // to check later.
        if ((is_simple_const(a) && !is_simple_const(b)) ||
            (b.as<Min>() && !a.as<Min>()) ||
            (b.as<Max>() && !a.as<Max>())) {
            std::swap(a, b);
        }
        if ((b.as<Min>() && a.as<Max>())) {
            std::swap(a, b);
        }

        const Call *call_a = a.as<Call>();
        const Call *call_b = b.as<Call>();

        const Ramp *ramp_a = a.as<Ramp>();
        const Ramp *ramp_b = b.as<Ramp>();
        const Broadcast *broadcast_a = a.as<Broadcast>();
        const Broadcast *broadcast_b = b.as<Broadcast>();
        const Add *add_a = a.as<Add>();
        const Add *add_b = b.as<Add>();
        const Sub *sub_a = a.as<Sub>();
        const Sub *sub_b = b.as<Sub>();
        const Mul *mul_a = a.as<Mul>();
        const Mul *mul_b = b.as<Mul>();

        const Div *div_a = a.as<Div>();

        const Div *div_a_a = mul_a ? mul_a->a.as<Div>() : nullptr;
        const Mod *mod_a = a.as<Mod>();
        const Mod *mod_b = b.as<Mod>();

        const Mul *mul_a_a = add_a ? add_a->a.as<Mul>(): nullptr;
        const Mod *mod_a_a = add_a ? add_a->a.as<Mod>(): nullptr;
        const Mul *mul_a_b = add_a ? add_a->b.as<Mul>(): nullptr;
        const Mod *mod_a_b = add_a ? add_a->b.as<Mod>(): nullptr;

        const Max *max_b = b.as<Max>();

        const Min *min_a = a.as<Min>();
        const Max *max_a = a.as<Max>();
        const Sub *sub_a_a = min_a ? min_a->a.as<Sub>() : nullptr;
        const Sub *sub_a_b = min_a ? min_a->b.as<Sub>() : nullptr;
        const Add *add_a_a = min_a ? min_a->a.as<Add>() : nullptr;
        const Add *add_a_b = min_a ? min_a->b.as<Add>() : nullptr;
        sub_a_a = max_a ? max_a->a.as<Sub>() : sub_a_a;
        sub_a_b = max_a ? max_a->b.as<Sub>() : sub_a_b;
        add_a_a = max_a ? max_a->a.as<Add>() : add_a_a;
        add_a_b = max_a ? max_a->b.as<Add>() : add_a_b;

        add_a_a = div_a ? div_a->a.as<Add>() : add_a_a;

        const Select *select_a = a.as<Select>();
        const Select *select_b = b.as<Select>();

        if (const_int(a, &ia) &&
            const_int(b, &ib)) {
            if (no_overflow(a.type()) &&
                add_would_overflow(a.type().bits(), ia, ib)) {
                expr = signed_integer_overflow_error(a.type());
            } else {
                expr = IntImm::make(a.type(), ia + ib);
            }
        } else if (const_uint(a, &ua) &&
                   const_uint(b, &ub)) {
            // const uint + const uint
            expr = UIntImm::make(a.type(), ua + ub);
        } else if (const_float(a, &fa) &&
                   const_float(b, &fb)) {
            // const float + const float
            expr = FloatImm::make(a.type(), fa + fb);
        } else if (is_zero(b)) {
            expr = a;
        } else if (is_zero(a)) {
            expr = b;
        } else if (equal(a, b)) {
            // x + x = x*2
            expr = mutate(a * make_const(op->type, 2));
        } else if (call_a &&
                   call_a->is_intrinsic(Call::signed_integer_overflow)) {
            expr = a;
        } else if (call_b &&
                   call_b->is_intrinsic(Call::signed_integer_overflow)) {
            expr = b;
        } else if (call_a && call_b &&
                   call_a->is_intrinsic(Call::slice_vector) &&
                   call_b->is_intrinsic(Call::slice_vector)) {
            if (a.same_as(op->a) && b.same_as(op->b)) {
                expr = hoist_slice_vector<Add>(op);
            } else {
                expr = hoist_slice_vector<Add>(Add::make(a, b));
            }
        } else if (ramp_a &&
                   ramp_b) {
            // Ramp + Ramp
            expr = mutate(Ramp::make(ramp_a->base + ramp_b->base,
                                     ramp_a->stride + ramp_b->stride, ramp_a->lanes));
        } else if (ramp_a &&
                   broadcast_b) {
            // Ramp + Broadcast
            expr = mutate(Ramp::make(ramp_a->base + broadcast_b->value,
                                     ramp_a->stride, ramp_a->lanes));
        } else if (broadcast_a &&
                   ramp_b) {
            // Broadcast + Ramp
            expr = mutate(Ramp::make(broadcast_a->value + ramp_b->base,
                                     ramp_b->stride, ramp_b->lanes));
        } else if (broadcast_a &&
                   broadcast_b) {
            // Broadcast + Broadcast
            expr = Broadcast::make(mutate(broadcast_a->value + broadcast_b->value),
                                   broadcast_a->lanes);

        } else if (select_a &&
                   select_b &&
                   equal(select_a->condition, select_b->condition)) {
            // select(c, a, b) + select(c, d, e) -> select(c, a+d, b+e)
            expr = mutate(Select::make(select_a->condition,
                                       select_a->true_value + select_b->true_value,
                                       select_a->false_value + select_b->false_value));
        } else if (select_a &&
                   is_simple_const(b) &&
                   (is_simple_const(select_a->true_value) ||
                    is_simple_const(select_a->false_value))) {
            // select(c, c1, c2) + c3 -> select(c, c1+c3, c2+c3)
            expr = mutate(Select::make(select_a->condition,
                                       select_a->true_value + b,
                                       select_a->false_value + b));
        } else if (add_a &&
                   is_simple_const(add_a->b)) {
            // In ternary expressions, pull constants outside
            if (is_simple_const(b)) {
                expr = mutate(add_a->a + (add_a->b + b));
            } else {
                expr = mutate((add_a->a + b) + add_a->b);
            }
        } else if (add_b &&
                   is_simple_const(add_b->b)) {
            expr = mutate((a + add_b->a) + add_b->b);
        } else if (sub_a &&
                   is_simple_const(sub_a->a)) {
            if (is_simple_const(b)) {
                expr = mutate((sub_a->a + b) - sub_a->b);
            } else {
                expr = mutate((b - sub_a->b) + sub_a->a);
            }

        } else if (sub_a &&
                   equal(b, sub_a->b)) {
            // Additions that cancel an inner term
            // (a - b) + b
            expr = sub_a->a;
        } else if (sub_a &&
                   is_zero(sub_a->a)) {
            expr = mutate(b - sub_a->b);
        } else if (sub_b && equal(a, sub_b->b)) {
            // a + (b - a)
            expr = sub_b->a;
        } else if (sub_b &&
                   is_simple_const(sub_b->a)) {
            // a + (7 - b) -> (a - b) + 7
            expr = mutate((a - sub_b->b) + sub_b->a);
        } else if (sub_a &&
                   sub_b &&
                   equal(sub_a->b, sub_b->a)) {
            // (a - b) + (b - c) -> a - c
            expr = mutate(sub_a->a - sub_b->b);
        } else if (sub_a &&
                   sub_b &&
                   equal(sub_a->a, sub_b->b)) {
            // (a - b) + (c - a) -> c - b
            expr = mutate(sub_b->a - sub_a->b);
        } else if (mul_b &&
                   is_negative_negatable_const(mul_b->b)) {
            // a + b*-x -> a - b*x
            expr = mutate(a - mul_b->a * (-mul_b->b));
        } else if (mul_a &&
                   is_negative_negatable_const(mul_a->b)) {
            // a*-x + b -> b - a*x
            expr = mutate(b - mul_a->a * (-mul_a->b));
        } else if (mul_b &&
                   !is_const(a) &&
                   equal(a, mul_b->a) &&
                   no_overflow(op->type)) {
            // a + a*b -> a*(1 + b)
            expr = mutate(a * (make_one(op->type) + mul_b->b));
        } else if (mul_b &&
                   !is_const(a) &&
                   equal(a, mul_b->b) &&
                   no_overflow(op->type)) {
            // a + b*a -> (1 + b)*a
            expr = mutate((make_one(op->type) + mul_b->a) * a);
        } else if (mul_a &&
                   !is_const(b) &&
                   equal(mul_a->a, b) &&
                   no_overflow(op->type)) {
            // a*b + a -> a*(b + 1)
            expr = mutate(mul_a->a * (mul_a->b + make_one(op->type)));
        } else if (mul_a &&
                   !is_const(b) &&
                   equal(mul_a->b, b) &&
                   no_overflow(op->type)) {
            // a*b + b -> (a + 1)*b
            expr = mutate((mul_a->a + make_one(op->type)) * b);
        } else if (no_overflow(op->type) &&
                   min_a &&
                   sub_a_b &&
                   equal(sub_a_b->b, b)) {
            // min(a, b-c) + c -> min(a+c, b)
            expr = mutate(Min::make(Add::make(min_a->a, b), sub_a_b->a));
        } else if (no_overflow(op->type) &&
                   min_a &&
                   sub_a_a &&
                   equal(sub_a_a->b, b)) {
            // min(a-c, b) + c -> min(a, b+c)
            expr = mutate(Min::make(sub_a_a->a, Add::make(min_a->b, b)));
        } else if (no_overflow(op->type) &&
                   max_a &&
                   sub_a_b &&
                   equal(sub_a_b->b, b)) {
            // max(a, b-c) + c -> max(a+c, b)
            expr = mutate(Max::make(Add::make(max_a->a, b), sub_a_b->a));
        } else if (no_overflow(op->type) &&
                   max_a &&
                   sub_a_a &&
                   equal(sub_a_a->b, b)) {
            // max(a-c, b) + c -> max(a, b+c)
            expr = mutate(Max::make(sub_a_a->a, Add::make(max_a->b, b)));

        } else if (no_overflow(op->type) &&
                   min_a &&
                   add_a_b &&
                   const_int(add_a_b->b, &ia) &&
                   const_int(b, &ib) &&
                   ia + ib == 0) {
            // min(a, b + (-2)) + 2 -> min(a + 2, b)
            expr = mutate(Min::make(Add::make(min_a->a, b), add_a_b->a));
        } else if (no_overflow(op->type) &&
                   min_a &&
                   add_a_a &&
                   const_int(add_a_a->b, &ia) &&
                   const_int(b, &ib) &&
                   ia + ib == 0) {
            // min(a + (-2), b) + 2 -> min(a, b + 2)
            expr = mutate(Min::make(add_a_a->a, Add::make(min_a->b, b)));
        } else if (no_overflow(op->type) &&
                   max_a &&
                   add_a_b &&
                   const_int(add_a_b->b, &ia) &&
                   const_int(b, &ib) &&
                   ia + ib == 0) {
            // max(a, b + (-2)) + 2 -> max(a + 2, b)
            expr = mutate(Max::make(Add::make(max_a->a, b), add_a_b->a));
        } else if (no_overflow(op->type) &&
                   max_a &&
                   add_a_a &&
                   const_int(add_a_a->b, &ia) &&
                   const_int(b, &ib) &&
                   ia + ib == 0) {
            // max(a + (-2), b) + 2 -> max(a, b + 2)
            expr = mutate(Max::make(add_a_a->a, Add::make(max_a->b, b)));
        } else if (min_a &&
                   max_b &&
                   equal(min_a->a, max_b->a) &&
                   equal(min_a->b, max_b->b)) {
            // min(x, y) + max(x, y) -> x + y
            expr = mutate(min_a->a + min_a->b);
        } else if (min_a &&
                   max_b &&
                   equal(min_a->a, max_b->b) &&
                   equal(min_a->b, max_b->a)) {
            // min(x, y) + max(y, x) -> x + y
            expr = mutate(min_a->a + min_a->b);
        } else if (no_overflow(op->type) &&
                   div_a &&
                   add_a_a &&
                   const_int(add_a_a->b, &ia) &&
                   const_int(div_a->b, &ib) && ib &&
                   const_int(b, &ic)) {
            // ((a + ia) / ib + ic) -> (a + (ia + ib*ic)) / ib
            expr = mutate((add_a_a->a + IntImm::make(op->type, ia + ib*ic)) / div_a->b);
        } else if (mul_a &&
                   mul_b &&
                   equal(mul_a->a, mul_b->a)) {
            // Pull out common factors a*x + b*x
            expr = mutate(mul_a->a * (mul_a->b + mul_b->b));
        } else if (mul_a &&
                   mul_b &&
                   equal(mul_a->b, mul_b->a)) {
            expr = mutate(mul_a->b * (mul_a->a + mul_b->b));
        } else if (mul_a &&
                   mul_b &&
                   equal(mul_a->b, mul_b->b)) {
            expr = mutate(mul_a->b * (mul_a->a + mul_b->a));
        } else if (mul_a &&
                   mul_b &&
                   equal(mul_a->a, mul_b->b)) {
            expr = mutate(mul_a->a * (mul_a->b + mul_b->a));
        } else if (mod_a &&
                   mul_b &&
                   equal(mod_a->b, mul_b->b)) {
            // (x%3) + y*3 -> y*3 + x%3
            expr = mutate(b + a);
        } else if (no_overflow(op->type) &&
                   mul_a &&
                   mod_b &&
                   div_a_a &&
                   equal(mul_a->b, div_a_a->b) &&
                   equal(mul_a->b, mod_b->b) &&
                   equal(div_a_a->a, mod_b->a)) {
            // (x/3)*3 + x%3 -> x
            expr = div_a_a->a;
        } else if (no_overflow(op->type) &&
                   add_a &&
                   mul_a_a &&
                   mod_b &&
                   equal(mul_a_a->b, mod_b->b) &&
                   (!mod_a_b || !equal(mod_a_b->b, mod_b->b))) {
            // ((x*3) + y) + z%3 -> (x*3 + z%3) + y
            expr = mutate((add_a->a + b) + add_a->b);
        } else if (no_overflow(op->type) &&
                   add_a &&
                   mod_a_a &&
                   mul_b &&
                   equal(mod_a_a->b, mul_b->b) &&
                   (!mod_a_b || !equal(mod_a_b->b, mul_b->b))) {
            // ((x%3) + y) + z*3 -> (z*3 + x%3) + y
            expr = mutate((b + add_a->a) + add_a->b);
        } else if (no_overflow(op->type) &&
                   add_a &&
                   mul_a_b &&
                   mod_b &&
                   equal(mul_a_b->b, mod_b->b) &&
                   (!mod_a_a || !equal(mod_a_a->b, mod_b->b))) {
            // (y + (x*3)) + z%3 -> y + (x*3 + z%3)
            expr = mutate(add_a->a + (add_a->b + b));
        } else if (no_overflow(op->type) &&
                   add_a &&
                   mod_a_b &&
                   mul_b &&
                   equal(mod_a_b->b, mul_b->b) &&
                   (!mod_a_a || !equal(mod_a_a->b, mul_b->b))) {
            // (y + (x%3)) + z*3 -> y + (z*3 + x%3)
            expr = mutate(add_a->a + (b + add_a->b));
        } else if (mul_a && mul_b &&
                   const_int(mul_a->b, &ia) &&
                   const_int(mul_b->b, &ib) &&
                   ia % ib == 0) {
            // x*4 + y*2 -> (x*2 + y)*2
            Expr ratio = make_const(a.type(), div_imp(ia, ib));
            expr = mutate((mul_a->a * ratio + mul_b->a) * mul_b->b);
        } else if (a.same_as(op->a) && b.same_as(op->b)) {
            // If we've made no changes, and can't find a rule to apply, return the operator unchanged.
            expr = op;
        } else {
            expr = Add::make(a, b);
        }
    }

    void visit(const Sub *op) {
        Expr a = mutate(op->a);
        Expr b = mutate(op->b);
        if (propagate_indeterminate_expression(a, b, op->type, &expr)) {
            return;
        }

        int64_t ia = 0, ib = 0;
        uint64_t ua = 0, ub = 0;
        double fa = 0.0f, fb = 0.0f;

        const Call *call_a = a.as<Call>();
        const Call *call_b = b.as<Call>();

        const Ramp *ramp_a = a.as<Ramp>();
        const Ramp *ramp_b = b.as<Ramp>();
        const Broadcast *broadcast_a = a.as<Broadcast>();
        const Broadcast *broadcast_b = b.as<Broadcast>();

        const Add *add_a = a.as<Add>();
        const Add *add_b = b.as<Add>();
        const Sub *sub_a = a.as<Sub>();
        const Sub *sub_b = b.as<Sub>();
        const Mul *mul_a = a.as<Mul>();
        const Mul *mul_b = b.as<Mul>();
        const Div *div_a_a = mul_a ? mul_a->a.as<Div>() : nullptr;
        const Div *div_b_a = mul_b ? mul_b->a.as<Div>() : nullptr;

        const Div *div_a = a.as<Div>();
        const Div *div_b = b.as<Div>();

        const Min *min_b = b.as<Min>();
        const Add *add_b_a = min_b ? min_b->a.as<Add>() : nullptr;
        const Add *add_b_b = min_b ? min_b->b.as<Add>() : nullptr;

        const Min *min_a = a.as<Min>();
        const Add *add_a_a = min_a ? min_a->a.as<Add>() : nullptr;
        const Add *add_a_b = min_a ? min_a->b.as<Add>() : nullptr;

        if (div_a) {
            add_a_a = div_a->a.as<Add>();
            add_a_b = div_a->b.as<Add>();
        }
        if (div_b) {
            add_b_a = div_b->a.as<Add>();
            add_b_b = div_b->b.as<Add>();
        }

        const Max *max_a = a.as<Max>();
        const Max *max_b = b.as<Max>();

        const Sub *sub_a_a = div_a ? div_a->a.as<Sub>() : nullptr;
        const Sub *sub_b_a = div_b ? div_b->a.as<Sub>() : nullptr;

        const Select *select_a = a.as<Select>();
        const Select *select_b = b.as<Select>();

        if (is_zero(b)) {
            expr = a;
        } else if (equal(a, b)) {
            expr = make_zero(op->type);
        } else if (const_int(a, &ia) && const_int(b, &ib)) {
            if (no_overflow(a.type()) &&
                sub_would_overflow(a.type().bits(), ia, ib)) {
                expr = signed_integer_overflow_error(a.type());
            } else {
                expr = IntImm::make(a.type(), ia - ib);
            }
        } else if (const_uint(a, &ua) && const_uint(b, &ub)) {
            expr = UIntImm::make(a.type(), ua - ub);
        } else if (const_float(a, &fa) && const_float(b, &fb)) {
            expr = FloatImm::make(a.type(), fa - fb);
        } else if (const_int(b, &ib)) {
            expr = mutate(a + IntImm::make(a.type(), (-ib)));
        } else if (const_float(b, &fb)) {
            expr = mutate(a + FloatImm::make(a.type(), (-fb)));
        } else if (call_a &&
                   call_a->is_intrinsic(Call::signed_integer_overflow)) {
            expr = a;
        } else if (call_b &&
                   call_b->is_intrinsic(Call::signed_integer_overflow)) {
            expr = b;
        } else if (ramp_a && ramp_b) {
            // Ramp - Ramp
            expr = mutate(Ramp::make(ramp_a->base - ramp_b->base,
                                   ramp_a->stride - ramp_b->stride, ramp_a->lanes));
        } else if (ramp_a && broadcast_b) {
            // Ramp - Broadcast
            expr = mutate(Ramp::make(ramp_a->base - broadcast_b->value,
                                   ramp_a->stride, ramp_a->lanes));
        } else if (broadcast_a && ramp_b) {
            // Broadcast - Ramp
            expr = mutate(Ramp::make(broadcast_a->value - ramp_b->base,
                                   make_zero(ramp_b->stride.type())- ramp_b->stride,
                                   ramp_b->lanes));
        } else if (broadcast_a && broadcast_b) {
            // Broadcast + Broadcast
            expr = Broadcast::make(mutate(broadcast_a->value - broadcast_b->value),
                                   broadcast_a->lanes);
        } else if (select_a && select_b &&
                   equal(select_a->condition, select_b->condition)) {
            // select(c, a, b) - select(c, d, e) -> select(c, a+d, b+e)
            expr = mutate(Select::make(select_a->condition,
                                       select_a->true_value - select_b->true_value,
                                       select_a->false_value - select_b->false_value));
        } else if (select_a &&
                   equal(select_a->true_value, b)) {
            // select(c, a, b) - a -> select(c, 0, b-a)
            expr = mutate(Select::make(select_a->condition,
                                       make_zero(op->type),
                                       select_a->false_value - select_a->true_value));
        } else if (select_a &&
                   equal(select_a->false_value, b)) {
            // select(c, a, b) - b -> select(c, a-b, 0)
            expr = mutate(Select::make(select_a->condition,
                                       select_a->true_value - select_a->false_value,
                                       make_zero(op->type)));
        } else if (select_b &&
                   equal(select_b->true_value, a)) {
            // a - select(c, a, b) -> select(c, 0, a-b)
            expr = mutate(Select::make(select_b->condition,
                                       make_zero(op->type),
                                       select_b->true_value - select_b->false_value));
        } else if (select_b &&
                   equal(select_b->false_value, a)) {
            // b - select(c, a, b) -> select(c, b-a, 0)
            expr = mutate(Select::make(select_b->condition,
                                       select_b->false_value - select_b->true_value,
                                       make_zero(op->type)));
        } else if (add_a && equal(add_a->b, b)) {
            // Ternary expressions where a term cancels
            expr = add_a->a;
        } else if (add_a &&
                   equal(add_a->a, b)) {
            expr = add_a->b;
        } else if (add_b &&
                   equal(add_b->b, a)) {
            expr = mutate(make_zero(add_b->a.type()) - add_b->a);
        } else if (add_b &&
                   equal(add_b->a, a)) {
            expr = mutate(make_zero(add_b->a.type()) - add_b->b);

        } else if (max_a &&
                   equal(max_a->a, b) &&
                   !is_const(b) &&
                   no_overflow(op->type)) {
            // max(a, b) - a -> max(0, b-a)
            expr = mutate(Max::make(make_zero(op->type), max_a->b - max_a->a));
        } else if (min_a &&
                   equal(min_a->a, b) &&
                   !is_const(b) &&
                   no_overflow(op->type)) {
            // min(a, b) - a -> min(0, b-a)
            expr = mutate(Min::make(make_zero(op->type), min_a->b - min_a->a));
        } else if (max_a &&
                   equal(max_a->b, b) &&
                   !is_const(b) &&
                   no_overflow(op->type)) {
            // max(a, b) - b -> max(a-b, 0)
            expr = mutate(Max::make(max_a->a - max_a->b, make_zero(op->type)));
        } else if (min_a &&
                   equal(min_a->b, b) &&
                   !is_const(b) &&
                   no_overflow(op->type)) {
            // min(a, b) - b -> min(a-b, 0)
            expr = mutate(Min::make(min_a->a - min_a->b, make_zero(op->type)));

        } else if (max_b &&
                   equal(max_b->a, a) &&
                   !is_const(a) &&
                   no_overflow(op->type)) {
            // a - max(a, b) -> 0 - max(0, b-a) -> min(0, a-b)
            expr = mutate(Min::make(make_zero(op->type), max_b->a - max_b->b));
        } else if (min_b &&
                   equal(min_b->a, a) &&
                   !is_const(a) &&
                   no_overflow(op->type)) {
            // a - min(a, b) -> 0 - min(0, b-a) -> max(0, a-b)
            expr = mutate(Max::make(make_zero(op->type), min_b->a - min_b->b));
        } else if (max_b &&
                   equal(max_b->b, a) &&
                   !is_const(a) &&
                   no_overflow(op->type)) {
            // b - max(a, b) -> 0 - max(a-b, 0) -> min(b-a, 0)
            expr = mutate(Min::make(max_b->b - max_b->a, make_zero(op->type)));
        } else if (min_b &&
                   equal(min_b->b, a) &&
                   !is_const(a) &&
                   no_overflow(op->type)) {
            // b - min(a, b) -> 0 - min(a-b, 0) -> max(b-a, 0)
            expr = mutate(Max::make(min_b->b - min_b->a, make_zero(op->type)));

        } else if (add_a &&
                   is_simple_const(add_a->b)) {
            // In ternary expressions, pull constants outside
            if (is_simple_const(b)) {
                expr = mutate(add_a->a + (add_a->b - b));
            } else {
                expr = mutate((add_a->a - b) + add_a->b);
            }
        } else if (sub_a &&
                   sub_b &&
                   is_const(sub_a->a) &&
                   is_const(sub_b->a)) {
            // (c1 - a) - (c2 - b) -> (b - a) + (c1 - c2)
            expr = mutate((sub_b->b - sub_a->b) + (sub_a->a - sub_b->a));
        } else if (sub_b) {
            // a - (b - c) -> a + (c - b)
            expr = mutate(a + (sub_b->b - sub_b->a));
        } else if (mul_b &&
                   is_negative_negatable_const(mul_b->b)) {
            // a - b*-x -> a + b*x
            expr = mutate(a + mul_b->a * (-mul_b->b));
        } else if (mul_b &&
                   !is_const(a) &&
                   equal(a, mul_b->a) &&
                   no_overflow(op->type)) {
            // a - a*b -> a*(1 - b)
            expr = mutate(a * (make_one(op->type) - mul_b->b));
        } else if (mul_b &&
                   !is_const(a) &&
                   equal(a, mul_b->b) &&
                   no_overflow(op->type)) {
            // a - b*a -> (1 - b)*a
            expr = mutate((make_one(op->type) - mul_b->a) * a);
        } else if (mul_a &&
                   !is_const(b) &&
                   equal(mul_a->a, b) &&
                   no_overflow(op->type)) {
            // a*b - a -> a*(b - 1)
            expr = mutate(mul_a->a * (mul_a->b - make_one(op->type)));
        } else if (mul_a &&
                   !is_const(b) &&
                   equal(mul_a->b, b) &&
                   no_overflow(op->type)) {
            // a*b - b -> (a - 1)*b
            expr = mutate((mul_a->a - make_one(op->type)) * b);
        } else if (add_b &&
                   is_simple_const(add_b->b)) {
            expr = mutate((a - add_b->a) - add_b->b);
        } else if (sub_a &&
                   is_simple_const(sub_a->a) &&
                   is_simple_const(b)) {
            expr = mutate((sub_a->a - b) - sub_a->b);
        } else if (mul_a &&
                   mul_b &&
                   equal(mul_a->a, mul_b->a)) {
            // Pull out common factors a*x + b*x
            expr = mutate(mul_a->a * (mul_a->b - mul_b->b));
        } else if (mul_a &&
                   mul_b &&
                   equal(mul_a->b, mul_b->a)) {
            expr = mutate(mul_a->b * (mul_a->a - mul_b->b));
        } else if (mul_a &&
                   mul_b &&
                   equal(mul_a->b, mul_b->b)) {
            expr = mutate(mul_a->b * (mul_a->a - mul_b->a));
        } else if (mul_a &&
                   mul_b &&
                   equal(mul_a->a, mul_b->b)) {
            expr = mutate(mul_a->a * (mul_a->b - mul_b->a));
        } else if (add_a &&
                   add_b &&
                   equal(add_a->b, add_b->b)) {
            // Quaternary expressions where a term cancels
            // (a + b) - (c + b) -> a - c
            expr = mutate(add_a->a - add_b->a);
        } else if (add_a &&
                   add_b &&
                   equal(add_a->a, add_b->a)) {
            // (a + b) - (a + c) -> b - c
            expr = mutate(add_a->b - add_b->b);
        } else if (add_a &&
                   add_b &&
                   equal(add_a->a, add_b->b)) {
            // (a + b) - (c + a) -> b - c
            expr = mutate(add_a->b - add_b->a);
        } else if (add_a &&
                   add_b &&
                   equal(add_a->b, add_b->a)) {
            // (b + a) - (a + c) -> b - c
            expr = mutate(add_a->a - add_b->b);
        } else if (no_overflow(op->type) &&
                   min_b &&
                   add_b_a &&
                   no_overflow(op->type) &&
                   equal(a, add_b_a->a)) {
            // Quaternary expressions involving mins where a term
            // cancels. These are important for bounds inference
            // simplifications.
            // a - min(a + b, c) -> max(-b, a-c)
            expr = mutate(max(0 - add_b_a->b, a - min_b->b));
        } else if (no_overflow(op->type) &&
                   min_b &&
                   add_b_a &&
                   no_overflow(op->type) &&
                   equal(a, add_b_a->b)) {
            // a - min(b + a, c) -> max(-b, a-c)
            expr = mutate(max(0 - add_b_a->a, a - min_b->b));
        } else if (no_overflow(op->type) &&
                   min_b &&
                   add_b_b &&
                   equal(a, add_b_b->a)) {
            // a - min(c, a + b) -> max(-b, a-c)
            expr = mutate(max(0 - add_b_b->b, a - min_b->a));
        } else if (no_overflow(op->type) &&
                   min_b &&
                   add_b_b &&
                   equal(a, add_b_b->b)) {
            // a - min(c, b + a) -> max(-b, a-c)
            expr = mutate(max(0 - add_b_b->a, a - min_b->a));
        } else if (no_overflow(op->type) &&
                   min_a &&
                   add_a_a &&
                   equal(b, add_a_a->a)) {
            // min(a + b, c) - a -> min(b, c-a)
            expr = mutate(min(add_a_a->b, min_a->b - b));
        } else if (no_overflow(op->type) &&
                   min_a &&
                   add_a_a &&
                   equal(b, add_a_a->b)) {
            // min(b + a, c) - a -> min(b, c-a)
            expr = mutate(min(add_a_a->a, min_a->b - b));
        } else if (no_overflow(op->type) &&
                   min_a &&
                   add_a_b &&
                   equal(b, add_a_b->a)) {
            // min(c, a + b) - a -> min(b, c-a)
            expr = mutate(min(add_a_b->b, min_a->a - b));
        } else if (no_overflow(op->type) &&
                   min_a &&
                   add_a_b &&
                   equal(b, add_a_b->b)) {
            // min(c, b + a) - a -> min(b, c-a)
            expr = mutate(min(add_a_b->a, min_a->a - b));
        } else if (min_a &&
                   min_b &&
                   equal(min_a->a, min_b->b) &&
                   equal(min_a->b, min_b->a)) {
            // min(a, b) - min(b, a) -> 0
            expr = make_zero(op->type);
        } else if (max_a &&
                   max_b &&
                   equal(max_a->a, max_b->b) &&
                   equal(max_a->b, max_b->a)) {
            // max(a, b) - max(b, a) -> 0
            expr = make_zero(op->type);
        } else if (min_a &&
                   min_b &&
                   is_zero(mutate((min_a->a + min_b->b) - (min_a->b + min_b->a)))) {
            // min(a, b) - min(c, d) where a-b == c-d -> b - d
            expr = mutate(min_a->b - min_b->b);
        } else if (max_a &&
                   max_b &&
                   is_zero(mutate((max_a->a + max_b->b) - (max_a->b + max_b->a)))) {
            // max(a, b) - max(c, d) where a-b == c-d -> b - d
            expr = mutate(max_a->b - max_b->b);
        } else if (min_a &&
                   min_b &&
                   is_zero(mutate((min_a->a + min_b->a) - (min_a->b + min_b->b)))) {
            // min(a, b) - min(c, d) where a-b == d-c -> b - c
            expr = mutate(min_a->b - min_b->a);
        } else if (max_a &&
                   max_b &&
                   is_zero(mutate((max_a->a + max_b->a) - (max_a->b + max_b->b)))) {
            // max(a, b) - max(c, d) where a-b == d-c -> b - c
            expr = mutate(max_a->b - max_b->a);
        } else if (no_overflow(op->type) &&
                   (op->type.is_int() || op->type.is_uint()) &&
                   mul_a &&
                   div_a_a &&
                   is_positive_const(mul_a->b) &&
                   equal(mul_a->b, div_a_a->b) &&
                   equal(div_a_a->a, b)) {
            // (x/4)*4 - x -> -(x%4)
            expr = mutate(make_zero(a.type()) - (b % mul_a->b));
        } else if (no_overflow(op->type) &&
                   (op->type.is_int() || op->type.is_uint()) &&
                   mul_b &&
                   div_b_a &&
                   is_positive_const(mul_b->b) &&
                   equal(mul_b->b, div_b_a->b) &&
                   equal(div_b_a->a, a)) {
            // x - (x/4)*4 -> x%4
            expr = mutate(a % mul_b->b);
        } else if (div_a &&
                   div_b &&
                   is_positive_const(div_a->b) &&
                   equal(div_a->b, div_b->b) &&
                   op->type.is_int() &&
                   no_overflow(op->type) &&
                   add_a_a &&
                   add_b_a &&
                   equal(add_a_a->a, add_b_a->a) &&
                   (is_simple_const(add_a_a->b) ||
                    is_simple_const(add_b_a->b))) {
            // This pattern comes up in bounds inference on upsampling code:
            // (x + a)/c - (x + b)/c ->
            //    ((c + a - 1 - b) - (x + a)%c)/c (duplicates a)
            // or ((x + b)%c + (a - b))/c         (duplicates b)
            Expr x = add_a_a->a, a = add_a_a->b, b = add_b_a->b, c = div_a->b;
            if (is_simple_const(b)) {
                // Use the version that injects two copies of b
                expr = mutate((((x + (b % c)) % c) + (a - b))/c);
            } else {
                // Use the version that injects two copies of a
                expr = mutate((((c + a - 1) - b) - ((x + (a % c)) % c))/c);
            }
        } else if (div_a &&
                   div_b &&
                   is_positive_const(div_a->b) &&
                   equal(div_a->b, div_b->b) &&
                   op->type.is_int() &&
                   no_overflow(op->type) &&
                   add_b_a &&
                   equal(div_a->a, add_b_a->a)) {
            // Same as above, where a == 0
            Expr x = div_a->a, b = add_b_a->b, c = div_a->b;
            expr = mutate(((c - 1 - b) - (x % c))/c);
        } else if (div_a &&
                   div_b &&
                   is_positive_const(div_a->b) &&
                   equal(div_a->b, div_b->b) &&
                   op->type.is_int() &&
                   no_overflow(op->type) &&
                   add_a_a &&
                   equal(add_a_a->a, div_b->a)) {
            // Same as above, where b == 0
            Expr x = add_a_a->a, a = add_a_a->b, c = div_a->b;
            expr = mutate(((x % c) + a)/c);
        } else if (div_a &&
                   div_b &&
                   is_positive_const(div_a->b) &&
                   equal(div_a->b, div_b->b) &&
                   op->type.is_int() &&
                   no_overflow(op->type) &&
                   sub_b_a &&
                   equal(div_a->a, sub_b_a->a)) {
            // Same as above, where a == 0 and b is subtracted
            Expr x = div_a->a, b = sub_b_a->b, c = div_a->b;
            expr = mutate(((c - 1 + b) - (x % c))/c);
        } else if (div_a &&
                   div_b &&
                   is_positive_const(div_a->b) &&
                   equal(div_a->b, div_b->b) &&
                   op->type.is_int() &&
                   no_overflow(op->type) &&
                   sub_a_a &&
                   equal(sub_a_a->a, div_b->a)) {
            // Same as above, where b == 0, and a is subtracted
            Expr x = sub_a_a->a, a = sub_a_a->b, c = div_a->b;
            expr = mutate(((x % c) - a)/c);
        } else if (div_a &&
                   div_b &&
                   is_positive_const(div_a->b) &&
                   equal(div_a->b, div_b->b) &&
                   op->type.is_int() &&
                   no_overflow(op->type) &&
                   sub_a_a &&
                   add_b_a &&
                   equal(sub_a_a->a, add_b_a->a) &&
                   is_simple_const(add_b_a->b)) {
            // Same as above, where a is subtracted and b is a constant
            // (x - a)/c - (x + b)/c -> ((x + b)%c - a - b)/c
            Expr x = sub_a_a->a, a = sub_a_a->b, b = add_b_a->b, c = div_a->b;
            expr = mutate((((x + (b % c)) % c) - a - b)/c);
        } else if (div_a &&
                   div_b &&
                   is_positive_const(div_a->b) &&
                   equal(div_a->b, div_b->b) &&
                   op->type.is_int() &&
                   no_overflow(op->type) &&
                   add_a_a &&
                   sub_b_a &&
                   equal(add_a_a->a, sub_b_a->a) &&
                   is_simple_const(add_a_a->b)) {
            // Same as above, where b is subtracted and a is a constant
            // (x + a)/c - (x - b)/c -> (b - (x + a)%c + (a + c - 1))/c
            Expr x = add_a_a->a, a = add_a_a->b, b = sub_b_a->b, c = div_a->b;
            expr = mutate((b - (x + (a % c))%c + (a + c - 1))/c);
        } else if (a.same_as(op->a) && b.same_as(op->b)) {
            expr = op;
        } else {
            expr = Sub::make(a, b);
        }
    }

    void visit(const Mul *op) {
        Expr a = mutate(op->a);
        Expr b = mutate(op->b);
        if (propagate_indeterminate_expression(a, b, op->type, &expr)) {
            return;
        }

        if (is_simple_const(a) ||
            (b.as<Min>() && a.as<Max>())) {
            std::swap(a, b);
        }

        int64_t ia = 0, ib = 0;
        uint64_t ua = 0, ub = 0;
        double fa = 0.0f, fb = 0.0f;

        const Call *call_a = a.as<Call>();
        const Call *call_b = b.as<Call>();
        const Ramp *ramp_a = a.as<Ramp>();
        const Ramp *ramp_b = b.as<Ramp>();
        const Broadcast *broadcast_a = a.as<Broadcast>();
        const Broadcast *broadcast_b = b.as<Broadcast>();
        const Add *add_a = a.as<Add>();
        const Sub *sub_a = a.as<Sub>();
        const Mul *mul_a = a.as<Mul>();
        const Min *min_a = a.as<Min>();
        const Mul *mul_b = b.as<Mul>();
        const Max *max_b = b.as<Max>();

        if (is_zero(a)) {
            expr = a;
        } else if (is_zero(b)) {
            expr = b;
        } else if (is_one(a)) {
            expr = b;
        } else if (is_one(b)) {
            expr = a;
        } else if (const_int(a, &ia) && const_int(b, &ib)) {
            if (no_overflow(a.type()) &&
                mul_would_overflow(a.type().bits(), ia, ib)) {
                expr = signed_integer_overflow_error(a.type());
            } else {
                expr = IntImm::make(a.type(), ia * ib);
            }
        } else if (const_uint(a, &ua) && const_uint(b, &ub)) {
            expr = UIntImm::make(a.type(), ua * ub);
        } else if (const_float(a, &fa) && const_float(b, &fb)) {
            expr = FloatImm::make(a.type(), fa * fb);
        } else if (call_a &&
                   call_a->is_intrinsic(Call::signed_integer_overflow)) {
            expr = a;
        } else if (call_b &&
                   call_b->is_intrinsic(Call::signed_integer_overflow)) {
            expr = b;
        } else if (call_a && call_b &&
                   call_a->is_intrinsic(Call::slice_vector) &&
                   call_b->is_intrinsic(Call::slice_vector)) {
            if (a.same_as(op->a) && b.same_as(op->b)) {
                expr = hoist_slice_vector<Mul>(op);
            } else {
                expr = hoist_slice_vector<Mul>(Mul::make(a, b));
            }
        }else if (broadcast_a && broadcast_b) {
            expr = Broadcast::make(mutate(broadcast_a->value * broadcast_b->value), broadcast_a->lanes);
        } else if (ramp_a && broadcast_b) {
            Expr m = broadcast_b->value;
            expr = mutate(Ramp::make(ramp_a->base * m, ramp_a->stride * m, ramp_a->lanes));
        } else if (broadcast_a && ramp_b) {
            Expr m = broadcast_a->value;
            expr = mutate(Ramp::make(m * ramp_b->base, m * ramp_b->stride, ramp_b->lanes));
        } else if (add_a &&
                   !(add_a->b.as<Ramp>() && ramp_b) &&
                   is_simple_const(add_a->b) &&
                   is_simple_const(b)) {
            expr = mutate(add_a->a * b + add_a->b * b);
        } else if (sub_a && is_negative_negatable_const(b)) {
            expr = mutate(Mul::make(Sub::make(sub_a->b, sub_a->a), -b));
        } else if (mul_a && is_simple_const(mul_a->b) && is_simple_const(b)) {
            expr = mutate(mul_a->a * (mul_a->b * b));
        } else if (mul_b && is_simple_const(mul_b->b)) {
            // Pull constants outside
            expr = mutate((a * mul_b->a) * mul_b->b);
        } else if (min_a &&
                   max_b &&
                   equal(min_a->a, max_b->a) &&
                   equal(min_a->b, max_b->b)) {
            // min(x, y) * max(x, y) -> x*y
            expr = mutate(min_a->a * min_a->b);
        } else if (min_a &&
                   max_b &&
                   equal(min_a->a, max_b->b) &&
                   equal(min_a->b, max_b->a)) {
            // min(x, y) * max(y, x) -> x*y
            expr = mutate(min_a->a * min_a->b);
        } else if (a.same_as(op->a) && b.same_as(op->b)) {
            expr = op;
        } else {
            expr = Mul::make(a, b);
        }
    }

    void visit(const Div *op) {
        Expr a = mutate(op->a);
        Expr b = mutate(op->b);
        if (propagate_indeterminate_expression(a, b, op->type, &expr)) {
            return;
        }

        int64_t ia = 0, ib = 0, ic = 0;
        uint64_t ua = 0, ub = 0;
        double fa = 0.0f, fb = 0.0f;

        const Mul *mul_a = a.as<Mul>();
        const Add *add_a = a.as<Add>();
        const Sub *sub_a = a.as<Sub>();
        const Div *div_a = a.as<Div>();
        const Div *div_a_a = nullptr;
        const Mul *mul_a_a = nullptr;
        const Mul *mul_a_b = nullptr;
        const Add *add_a_a = nullptr;
        const Add *add_a_b = nullptr;
        const Sub *sub_a_a = nullptr;
        const Sub *sub_a_b = nullptr;
        const Mul *mul_a_a_a = nullptr;
        const Mul *mul_a_b_a = nullptr;
        const Mul *mul_a_b_b = nullptr;

        const Broadcast *broadcast_a = a.as<Broadcast>();
        const Ramp *ramp_a = a.as<Ramp>();
        const Broadcast *broadcast_b = b.as<Broadcast>();

        if (add_a) {
            div_a_a = add_a->a.as<Div>();
            mul_a_a = add_a->a.as<Mul>();
            mul_a_b = add_a->b.as<Mul>();
            add_a_a = add_a->a.as<Add>();
            add_a_b = add_a->b.as<Add>();
            sub_a_a = add_a->a.as<Sub>();
            sub_a_b = add_a->b.as<Sub>();
        } else if (sub_a) {
            mul_a_a = sub_a->a.as<Mul>();
            mul_a_b = sub_a->b.as<Mul>();
            add_a_a = sub_a->a.as<Add>();
            add_a_b = sub_a->b.as<Add>();
            sub_a_a = sub_a->a.as<Sub>();
            sub_a_b = sub_a->b.as<Sub>();
        }

        if (add_a_a) {
            mul_a_a_a = add_a_a->a.as<Mul>();
        } else if (sub_a_a) {
            mul_a_a_a = sub_a_a->a.as<Mul>();
        }

        if (add_a_b) {
            mul_a_b_a = add_a_b->a.as<Mul>();
            mul_a_b_b = add_a_b->b.as<Mul>();
        } else if (sub_a_b) {
            mul_a_b_a = sub_a_b->a.as<Mul>();
            mul_a_b_b = sub_a_b->b.as<Mul>();
        }

        if (ramp_a) {
            mul_a_a = ramp_a->base.as<Mul>();
        }

        // Check for bounded numerators divided by constant
        // denominators.
        int64_t num_min, num_max;
        if (const_int(b, &ib) && ib &&
            const_int_bounds(a, &num_min, &num_max) &&
            div_imp(num_max, ib) == div_imp(num_min, ib)) {
            expr = make_const(op->type, div_imp(num_max, ib));
            return;
        }

        ModulusRemainder mod_rem(0, 1);
        if (ramp_a && no_overflow_scalar_int(ramp_a->base.type())) {
            // Do modulus remainder analysis on the base.
            mod_rem = modulus_remainder(ramp_a->base, alignment_info);
        }

        if (is_zero(b) && !op->type.is_float()) {
            expr = indeterminate_expression_error(op->type);
        } else if (is_zero(a)) {
            expr = a;
        } else if (is_one(b)) {
            expr = a;
        } else if (equal(a, b)) {
            expr = make_one(op->type);
        } else if (const_int(a, &ia) &&
                   const_int(b, &ib)) {
            expr = IntImm::make(op->type, div_imp(ia, ib));
        } else if (const_uint(a, &ua) &&
                   const_uint(b, &ub)) {
            expr = UIntImm::make(op->type, ua / ub);
        } else if (const_float(a, &fa) &&
                   const_float(b, &fb) &&
                   fb != 0.0f) {
            expr = FloatImm::make(op->type, fa / fb);
        } else if (broadcast_a && broadcast_b) {
            expr = mutate(Broadcast::make(Div::make(broadcast_a->value, broadcast_b->value), broadcast_a->lanes));
        } else if (no_overflow_scalar_int(op->type) &&
                   is_const(a, -1)) {
            // -1/x -> select(x < 0, 1, -1)
            expr = mutate(select(b < make_zero(op->type),
                                 make_one(op->type),
                                 make_const(op->type, -1)));
        } else if (ramp_a &&
                   no_overflow_scalar_int(ramp_a->base.type()) &&
                   const_int(ramp_a->stride, &ia) &&
                   broadcast_b &&
                   const_int(broadcast_b->value, &ib) &&
                   ib &&
                   ia % ib == 0) {
            // ramp(x, 4, w) / broadcast(2, w) -> ramp(x / 2, 2, w)
            Type t = op->type.element_of();
            expr = mutate(Ramp::make(ramp_a->base / broadcast_b->value,
                                     IntImm::make(t, div_imp(ia, ib)),
                                     ramp_a->lanes));
        } else if (ramp_a &&
                   no_overflow_scalar_int(ramp_a->base.type()) &&
                   const_int(ramp_a->stride, &ia) &&
                   broadcast_b &&
                   const_int(broadcast_b->value, &ib) &&
                   ib != 0 &&
                   mod_rem.modulus % ib == 0 &&
                   div_imp((int64_t)mod_rem.remainder, ib) == div_imp(mod_rem.remainder + (ramp_a->lanes-1)*ia, ib)) {
            // ramp(k*z + x, y, w) / z = broadcast(k, w) if x/z == (x + (w-1)*y)/z
            expr = mutate(Broadcast::make(ramp_a->base / broadcast_b->value, ramp_a->lanes));
        } else if (no_overflow(op->type) &&
                   div_a &&
                   const_int(div_a->b, &ia) &&
                   ia >= 0 &&
                   const_int(b, &ib) &&
                   ib >= 0) {
            // (x / 3) / 4 -> x / 12
            expr = mutate(div_a->a / make_const(op->type, ia * ib));
        } else if (no_overflow(op->type) &&
                   div_a_a &&
                   add_a &&
                   const_int(div_a_a->b, &ia) &&
                   ia >= 0 &&
                   const_int(add_a->b, &ib) &&
                   const_int(b, &ic) &&
                   ic >= 0) {
            // (x / ia + ib) / ic -> (x + ia*ib) / (ia*ic)
            expr = mutate((div_a_a->a + make_const(op->type, ia*ib)) / make_const(op->type, ia*ic));
        } else if (no_overflow(op->type) &&
                   mul_a &&
                   const_int(mul_a->b, &ia) &&
                   const_int(b, &ib) &&
                   ia > 0 &&
                   ib > 0 &&
                   (ia % ib == 0 || ib % ia == 0)) {
            if (ia % ib == 0) {
                // (x * 4) / 2 -> x * 2
                expr = mutate(mul_a->a * make_const(op->type, div_imp(ia, ib)));
            } else {
                // (x * 2) / 4 -> x / 2
                expr = mutate(mul_a->a / make_const(op->type, div_imp(ib, ia)));
            }
        } else if (no_overflow(op->type) &&
                   add_a &&
                   mul_a_a &&
                   const_int(mul_a_a->b, &ia) &&
                   const_int(b, &ib) &&
                   ib > 0 &&
                   (ia % ib == 0)) {
            // Pull terms that are a multiple of the divisor out
            // (x*4 + y) / 2 -> x*2 + y/2
            Expr ratio = make_const(op->type, div_imp(ia, ib));
            expr = mutate((mul_a_a->a * ratio) + (add_a->b / b));
        } else if (no_overflow(op->type) &&
                   add_a &&
                   mul_a_b &&
                   const_int(mul_a_b->b, &ia) &&
                   const_int(b, &ib) &&
                   ib > 0 &&
                   (ia % ib == 0)) {
            // (y + x*4) / 2 -> y/2 + x*2
            Expr ratio = make_const(op->type, div_imp(ia, ib));
            expr = mutate((add_a->a / b) + (mul_a_b->a * ratio));
        } else if (no_overflow(op->type) &&
                   sub_a &&
                   mul_a_a &&
                   const_int(mul_a_a->b, &ia) &&
                   const_int(b, &ib) &&
                   ib > 0 &&
                   (ia % ib == 0)) {
            // Pull terms that are a multiple of the divisor out
            // (x*4 - y) / 2 -> x*2 + (-y)/2
            Expr ratio = make_const(op->type, div_imp(ia, ib));
            expr = mutate((mul_a_a->a * ratio) + (-sub_a->b) / b);
        } else if (no_overflow(op->type) &&
                   sub_a &&
                   mul_a_b &&
                   const_int(mul_a_b->b, &ia) &&
                   const_int(b, &ib) &&
                   ib > 0 &&
                   (ia % ib == 0)) {
            // (y - x*4) / 2 -> y/2 - x*2
            Expr ratio = make_const(op->type, div_imp(ia, ib));
            expr = mutate((sub_a->a / b) - (mul_a_b->a * ratio));
        } else if (no_overflow(op->type) &&
                   add_a &&
                   add_a_a &&
                   mul_a_a_a &&
                   const_int(mul_a_a_a->b, &ia) &&
                   const_int(b, &ib) &&
                   ib > 0 &&
                   (ia % ib == 0)) {
            // Pull terms that are a multiple of the divisor out
            // ((x*4 + y) + z) / 2 -> x*2 + (y + z)/2
            Expr ratio = make_const(op->type, div_imp(ia, ib));
            expr = mutate((mul_a_a_a->a * ratio) + (add_a_a->b  + add_a->b) / b);
        } else if (no_overflow(op->type) &&
                   add_a &&
                   sub_a_a &&
                   mul_a_a_a &&
                   const_int(mul_a_a_a->b, &ia) &&
                   const_int(b, &ib) &&
                   ib > 0 &&
                   (ia % ib == 0)) {
            // ((x*4 - y) + z) / 2 -> x*2 + (z - y)/2
            Expr ratio = make_const(op->type, div_imp(ia, ib));
            expr = mutate((mul_a_a_a->a * ratio) + (add_a->b - sub_a_a->b) / b);
        } else if (no_overflow(op->type) &&
                   sub_a &&
                   add_a_a &&
                   mul_a_a_a &&
                   const_int(mul_a_a_a->b, &ia) &&
                   const_int(b, &ib) &&
                   ib > 0 &&
                   (ia % ib == 0)) {
            // ((x*4 + y) - z) / 2 -> x*2 + (y - z)/2
            Expr ratio = make_const(op->type, div_imp(ia, ib));
            expr = mutate((mul_a_a_a->a * ratio) + (add_a_a->b - sub_a->b) / b);
        } else if (no_overflow(op->type) &&
                   sub_a &&
                   sub_a_a &&
                   mul_a_a_a &&
                   const_int(mul_a_a_a->b, &ia) &&
                   const_int(b, &ib) &&
                   ib > 0 &&
                   (ia % ib == 0)) {
            // ((x*4 - y) - z) / 2 -> x*2 + (0 - y - z)/2
            Expr ratio = make_const(op->type, div_imp(ia, ib));
            expr = mutate((mul_a_a_a->a * ratio) + (- sub_a_a->b - sub_a->b) / b);
        } else if (no_overflow(op->type) &&
                   add_a &&
                   add_a_b &&
                   mul_a_b_a &&
                   const_int(mul_a_b_a->b, &ia) &&
                   const_int(b, &ib) &&
                   ib > 0 &&
                   (ia % ib == 0)) {
            // (x + (y*4 + z)) / 2 -> y*2 + (x + z)/2
            Expr ratio = make_const(op->type, div_imp(ia, ib));
            expr = mutate((mul_a_b_a->a * ratio) + (add_a->a + add_a_b->b) / b);
        } else if (no_overflow(op->type) &&
                   add_a &&
                   sub_a_b &&
                   mul_a_b_a &&
                   const_int(mul_a_b_a->b, &ia) &&
                   const_int(b, &ib) &&
                   ib > 0 &&
                   (ia % ib == 0)) {
            // (x + (y*4 - z)) / 2 -> y*2 + (x - z)/2
            Expr ratio = make_const(op->type, div_imp(ia, ib));
            expr = mutate((mul_a_b_a->a * ratio) + (add_a->a - sub_a_b->b) / b);
        } else if (no_overflow(op->type) &&
                   sub_a &&
                   add_a_b &&
                   mul_a_b_a &&
                   const_int(mul_a_b_a->b, &ia) &&
                   const_int(b, &ib) &&
                   ib > 0 &&
                   (ia % ib == 0)) {
            // (x - (y*4 + z)) / 2 -> (x - z)/2 - y*2
            Expr ratio = make_const(op->type, div_imp(ia, ib));
            expr = mutate((sub_a->a - add_a_b->b) / b - (mul_a_b_a->a * ratio));
        } else if (no_overflow(op->type) &&
                   add_a &&
                   sub_a_b &&
                   mul_a_b_b &&
                   const_int(mul_a_b_b->b, &ia) &&
                   const_int(b, &ib) &&
                   ib > 0 &&
                   (ia % ib == 0)) {
            // (x - (z*4 - y)) / 2 -> (x + (y - z*4)) / 2  -- by a rule from Sub
            // (x + (y - z*4)) / 2 -> (x + y)/2 - z*2  -- by this rule
            Expr ratio = make_const(op->type, div_imp(ia, ib));
            expr = mutate((add_a->a + sub_a_b->a) / b - (mul_a_b_b->a * ratio));
        } else if (no_overflow(op->type) &&
                   add_a &&
                   const_int(add_a->b, &ia) &&
                   const_int(b, &ib) &&
                   ib > 0 &&
                   (ia % ib == 0)) {
            // (y + 8) / 2 -> y/2 + 4
            Expr ratio = make_const(op->type, div_imp(ia, ib));
            expr = mutate((add_a->a / b) + ratio);


        } else if (no_overflow(op->type) &&
                   add_a &&
                   equal(add_a->a, b)) {
            // (x + y)/x -> y/x + 1
            expr = mutate(add_a->b/b + make_one(op->type));
        } else if (no_overflow(op->type) &&
                   add_a &&
                   equal(add_a->b, b)) {
            // (y + x)/x -> y/x + 1
            expr = mutate(add_a->a/b + make_one(op->type));
        } else if (no_overflow(op->type) &&
                   sub_a &&
                   !is_zero(b) &&
                   equal(sub_a->a, b)) {
            // (x - y)/x -> (-y)/x + 1
            expr = mutate((make_zero(op->type) - sub_a->b)/b + make_one(op->type));
        } else if (no_overflow(op->type) &&
                   sub_a &&
                   equal(sub_a->b, b)) {
            // (y - x)/x -> y/x - 1
            expr = mutate(sub_a->a/b + make_const(op->type, -1));


        } else if (no_overflow(op->type) &&
                   add_a &&
                   add_a_a &&
                   equal(add_a_a->a, b)) {
            // ((x + y) + z)/x -> ((y + z) + x)/x -> (y+z)/x + 1
            expr = mutate((add_a_a->b + add_a->b)/b + make_one(op->type));
        } else if (no_overflow(op->type) &&
                   add_a &&
                   add_a_a &&
                   equal(add_a_a->b, b)) {
            // ((y + x) + z)/x -> ((y + z) + x)/x -> (y+z)/x + 1
            expr = mutate((add_a_a->a + add_a->b)/b + make_one(op->type));
        } else if (no_overflow(op->type) &&
                   add_a &&
                   add_a_b &&
                   equal(add_a_b->b, b)) {
            // (y + (z + x))/x -> ((y + z) + x)/x -> (y+z)/x + 1
            expr = mutate((add_a->a + add_a_b->a)/b + make_one(op->type));
        } else if (no_overflow(op->type) &&
                   add_a &&
                   add_a_b &&
                   equal(add_a_b->a, b)) {
            // (y + (x + z))/x -> ((y + z) + x)/x -> (y+z)/x + 1
            expr = mutate((add_a->a + add_a_b->b)/b + make_one(op->type));

        } else if (no_overflow(op->type) &&
                   mul_a &&
                   equal(mul_a->b, b)) {
            // (x*y)/y
            expr = mul_a->a;
        } else if (no_overflow(op->type) &&
                   mul_a &&
                   equal(mul_a->a, b)) {
            // (y*x)/y
            expr = mul_a->b;
        } else if (no_overflow(op->type) &&
                   add_a &&
                   mul_a_a &&
                   equal(mul_a_a->b, b)) {
            // (x*a + y) / a -> x + y/a
            expr = mutate(mul_a_a->a + (add_a->b / b));
        } else if (no_overflow(op->type) &&
                   add_a &&
                   mul_a_a &&
                   equal(mul_a_a->a, b)) {
            // (a*x + y) / a -> x + y/a
            expr = mutate(mul_a_a->b + (add_a->b / b));
        } else if (no_overflow(op->type) &&
                   add_a &&
                   mul_a_b &&
                   equal(mul_a_b->b, b)) {
            // (y + x*a) / a -> y/a + x
            expr = mutate((add_a->a / b) + mul_a_b->a);
        } else if (no_overflow(op->type) &&
                   add_a &&
                   mul_a_b &&
                   equal(mul_a_b->a, b)) {
            // (y + a*x) / a -> y/a + x
            expr = mutate((add_a->a / b) + mul_a_b->b);

        } else if (no_overflow(op->type) &&
                   sub_a &&
                   mul_a_a &&
                   equal(mul_a_a->b, b)) {
            // (x*a - y) / a -> x + (-y)/a
            expr = mutate(mul_a_a->a + ((make_zero(op->type) - sub_a->b) / b));
        } else if (no_overflow(op->type) &&
                   sub_a &&
                   mul_a_a &&
                   equal(mul_a_a->a, b)) {
            // (a*x - y) / a -> x + (-y)/a
            expr = mutate(mul_a_a->b + ((make_zero(op->type) - sub_a->b) / b));
        } else if (no_overflow(op->type) &&
                   sub_a &&
                   mul_a_b &&
                   equal(mul_a_b->b, b)) {
            // (y - x*a) / a -> y/a - x
            expr = mutate((sub_a->a / b) - mul_a_b->a);
        } else if (no_overflow(op->type) &&
                   sub_a &&
                   mul_a_b &&
                   equal(mul_a_b->a, b)) {
            // (y - a*x) / a -> y/a - x
            expr = mutate((sub_a->a / b) - mul_a_b->b);

        } else if (b.type().is_float() && is_simple_const(b)) {
            // Convert const float division to multiplication
            // x / 2 -> x * 0.5
            expr = mutate(a * (make_one(b.type()) / b));
        } else if (a.same_as(op->a) && b.same_as(op->b)) {
            expr = op;
        } else {
            expr = Div::make(a, b);
        }
    }

    void visit(const Mod *op) {
        Expr a = mutate(op->a);
        Expr b = mutate(op->b);
        if (propagate_indeterminate_expression(a, b, op->type, &expr)) {
            return;
        }

        int64_t ia = 0, ib = 0;
        uint64_t ua = 0, ub = 0;
        double fa = 0.0f, fb = 0.0f;
        const Broadcast *broadcast_a = a.as<Broadcast>();
        const Broadcast *broadcast_b = b.as<Broadcast>();
        const Mul *mul_a = a.as<Mul>();
        const Add *add_a = a.as<Add>();
        const Mul *mul_a_a = add_a ? add_a->a.as<Mul>() : nullptr;
        const Mul *mul_a_b = add_a ? add_a->b.as<Mul>() : nullptr;
        const Ramp *ramp_a = a.as<Ramp>();

        // If the RHS is a constant, do modulus remainder analysis on the LHS
        ModulusRemainder mod_rem(0, 1);

        if (const_int(b, &ib) &&
            ib &&
            no_overflow_scalar_int(op->type)) {

            // If the LHS is bounded, we can possibly bail out early
            int64_t a_min, a_max;
            if (const_int_bounds(a, &a_min, &a_max) &&
                a_max < ib && a_min >= 0) {
                expr = a;
                return;
            }

            mod_rem = modulus_remainder(a, alignment_info);
        }

        // If the RHS is a constant and the LHS is a ramp, do modulus
        // remainder analysis on the base.
        if (broadcast_b &&
            const_int(broadcast_b->value, &ib) &&
            ib &&
            ramp_a &&
            no_overflow_scalar_int(ramp_a->base.type())) {
            mod_rem = modulus_remainder(ramp_a->base, alignment_info);
        }

        if (is_zero(b) && !op->type.is_float()) {
            expr = indeterminate_expression_error(op->type);
        } else if (is_zero(a)) {
            expr = a;
        } else if (const_int(a, &ia) && const_int(b, &ib)) {
            expr = IntImm::make(op->type, mod_imp(ia, ib));
        } else if (const_uint(a, &ua) && const_uint(b, &ub)) {
            expr = UIntImm::make(op->type, ua % ub);
        } else if (const_float(a, &fa) && const_float(b, &fb)) {
            expr = FloatImm::make(op->type, mod_imp(fa, fb));
        } else if (broadcast_a && broadcast_b) {
            expr = mutate(Broadcast::make(Mod::make(broadcast_a->value, broadcast_b->value), broadcast_a->lanes));
        } else if (no_overflow(op->type) &&
                   mul_a &&
                   const_int(b, &ib) &&
                   ib &&
                   const_int(mul_a->b, &ia) &&
                   (ia % ib == 0)) {
            // (x * (b*a)) % b -> 0
            expr = make_zero(op->type);
        } else if (no_overflow(op->type) &&
                   add_a &&
                   mul_a_a &&
                   const_int(mul_a_a->b, &ia) &&
                   const_int(b, &ib) &&
                   ib &&
                   (ia % ib == 0)) {
            // (x * (b*a) + y) % b -> (y % b)
            expr = mutate(add_a->b % b);
        } else if (no_overflow(op->type) &&
                   add_a &&
                   const_int(add_a->b, &ia) &&
                   const_int(b, &ib) &&
                   ib &&
                   (ia % ib == 0)) {
            // (y + (b*a)) % b -> (y % b)
            expr = mutate(add_a->a % b);
        } else if (no_overflow(op->type) &&
                   add_a &&
                   mul_a_b &&
                   const_int(mul_a_b->b, &ia) &&
                   const_int(b, &ib) &&
                   ib &&
                   (ia % ib == 0)) {
            // (y + x * (b*a)) % b -> (y % b)
            expr = mutate(add_a->a % b);
        } else if (no_overflow_scalar_int(op->type) &&
                   const_int(b, &ib) &&
                   ib &&
                   mod_rem.modulus % ib == 0) {
            // ((a*b)*x + c) % a -> c % a
            expr = make_const(op->type, mod_imp((int64_t)mod_rem.remainder, ib));
        } else if (no_overflow(op->type) &&
                   ramp_a &&
                   const_int(ramp_a->stride, &ia) &&
                   broadcast_b &&
                   const_int(broadcast_b->value, &ib) &&
                   ib &&
                   ia % ib == 0) {
            // ramp(x, 4, w) % broadcast(2, w)
            expr = mutate(Broadcast::make(ramp_a->base % broadcast_b->value, ramp_a->lanes));
        } else if (ramp_a &&
                   no_overflow_scalar_int(ramp_a->base.type()) &&
                   const_int(ramp_a->stride, &ia) &&
                   broadcast_b &&
                   const_int(broadcast_b->value, &ib) &&
                   ib != 0 &&
                   mod_rem.modulus % ib == 0 &&
                   div_imp((int64_t)mod_rem.remainder, ib) == div_imp(mod_rem.remainder + (ramp_a->lanes-1)*ia, ib)) {
            // ramp(k*z + x, y, w) % z = ramp(x, y, w) if x/z == (x + (w-1)*y)/z
            Expr new_base = make_const(ramp_a->base.type(), mod_imp((int64_t)mod_rem.remainder, ib));
            expr = mutate(Ramp::make(new_base, ramp_a->stride, ramp_a->lanes));
        } else if (ramp_a &&
                   no_overflow_scalar_int(ramp_a->base.type()) &&
                   const_int(ramp_a->stride, &ia) &&
                   !is_const(ramp_a->base) &&
                   broadcast_b &&
                   const_int(broadcast_b->value, &ib) &&
                   ib != 0 &&
                   mod_rem.modulus % ib == 0) {
            // ramp(k*z + x, y, w) % z = ramp(x, y, w) % z
            Type t = ramp_a->base.type();
            Expr new_base = make_const(t, mod_imp((int64_t)mod_rem.remainder, ib));
            expr = mutate(Ramp::make(new_base, ramp_a->stride, ramp_a->lanes) % b);
        } else if (a.same_as(op->a) && b.same_as(op->b)) {
            expr = op;
        } else {
            expr = Mod::make(a, b);
        }
    }

    void visit(const Min *op) {
        Expr a = mutate(op->a);
        Expr b = mutate(op->b);
        if (propagate_indeterminate_expression(a, b, op->type, &expr)) {
            return;
        }

        // Move constants to the right to cut down on number of cases to check
        if (is_simple_const(a) && !is_simple_const(b)) {
            std::swap(a, b);
        } else if (a.as<Broadcast>() && !b.as<Broadcast>()) {
            std::swap(a, b);
        } else if (!a.as<Max>() && b.as<Max>()) {
            std::swap(a, b);
        }

        int64_t ia = 0, ib = 0, ic = 0;
        uint64_t ua = 0, ub = 0;
        double fa = 0.0f, fb = 0.0f;
        int64_t a_min, a_max, b_min, b_max;
        const Broadcast *broadcast_a = a.as<Broadcast>();
        const Broadcast *broadcast_b = b.as<Broadcast>();
        const Ramp *ramp_a = a.as<Ramp>();
        const Add *add_a = a.as<Add>();
        const Add *add_b = b.as<Add>();
        const Div *div_a = a.as<Div>();
        const Div *div_b = b.as<Div>();
        const Mul *mul_a = a.as<Mul>();
        const Mul *mul_b = b.as<Mul>();
        const Sub *sub_a = a.as<Sub>();
        const Sub *sub_b = b.as<Sub>();
        const Min *min_a = a.as<Min>();
        const Min *min_b = b.as<Min>();
        const Min *min_a_a = min_a ? min_a->a.as<Min>() : nullptr;
        const Min *min_a_a_a = min_a_a ? min_a_a->a.as<Min>() : nullptr;
        const Min *min_a_a_a_a = min_a_a_a ? min_a_a_a->a.as<Min>() : nullptr;
        const Max *max_a = a.as<Max>();
        const Max *max_b = b.as<Max>();
        const Call *call_a = a.as<Call>();
        const Call *call_b = b.as<Call>();
        const Select *select_a = a.as<Select>();
        const Select *select_b = b.as<Select>();
        const Broadcast *broadcast_a_b = min_a ? min_a->b.as<Broadcast>() : nullptr;

        min_a_a = max_a ? max_a->a.as<Min>() : min_a_a;

        // Detect if the lhs or rhs is a rounding-up operation
        int64_t a_round_up_factor = 0, b_round_up_factor = 0;
        Expr a_round_up = is_round_up(a, &a_round_up_factor);
        Expr b_round_up = is_round_up(b, &b_round_up_factor);

        int64_t ramp_min, ramp_max;

        if (equal(a, b)) {
            expr = a;
            return;
        } else if (const_int(a, &ia) &&
                   const_int(b, &ib)) {
            expr = IntImm::make(op->type, std::min(ia, ib));
            return;
        } else if (const_uint(a, &ua) &&
                   const_uint(b, &ub)) {
            expr = UIntImm::make(op->type, std::min(ua, ub));
            return;
        } else if (const_float(a, &fa) &&
                   const_float(b, &fb)) {
            expr = FloatImm::make(op->type, std::min(fa, fb));
            return;
        } else if (const_int(b, &ib) &&
                   b.type().is_max(ib)) {
            // Compute minimum of expression of type and maximum of type --> expression
            expr = a;
            return;
        } else if (const_int(b, &ib) &&
                   b.type().is_min(ib)) {
            // Compute minimum of expression of type and minimum of type --> min of type
            expr = b;
            return;
        } else if (const_uint(b, &ub) &&
                   b.type().is_max(ub)) {
            // Compute minimum of expression of type and maximum of type --> expression
            expr = a;
            return;
        } else if (op->type.is_uint() &&
                   is_zero(b)) {
            // Compute minimum of expression of type and minimum of type --> min of type
            expr = b;
            return;
        } else if (broadcast_a &&
                   broadcast_b) {
            expr = mutate(Broadcast::make(Min::make(broadcast_a->value, broadcast_b->value), broadcast_a->lanes));
            return;
        } else if (const_int_bounds(a, &a_min, &a_max) &&
                   const_int_bounds(b, &b_min, &b_max)) {
            if (a_min >= b_max) {
                expr = b;
                return;
            } else if (b_min >= a_max) {
                expr = a;
                return;
            }
        } else if (no_overflow(op->type) &&
                   ramp_a &&
                   broadcast_b &&
                   const_int_bounds(ramp_a, &ramp_min, &ramp_max) &&
                   const_int(broadcast_b->value, &ic)) {
            // min(ramp(a, b, n), broadcast(c, n))
            if (ramp_min <= ic && ramp_max <= ic) {
                // ramp dominates
                expr = a;
                return;
            } if (ramp_min >= ic && ramp_max >= ic) {
                // broadcast dominates
                expr = b;
                return;
            }
        }

        if (no_overflow(op->type) &&
            add_a &&
            const_int(add_a->b, &ia) &&
            add_b &&
            const_int(add_b->b, &ib) &&
            equal(add_a->a, add_b->a)) {
            // min(x + 3, x - 2) -> x - 2
            if (ia > ib) {
                expr = b;
            } else {
                expr = a;
            }
        } else if (no_overflow(op->type) &&
                   add_a &&
                   const_int(add_a->b, &ia) &&
                   equal(add_a->a, b)) {
            // min(x + 5, x) -> x
            if (ia > 0) {
                expr = b;
            } else {
                expr = a;
            }
        } else if (no_overflow(op->type) &&
                   add_b &&
                   const_int(add_b->b, &ib) &&
                   equal(add_b->a, a)) {
            // min(x, x + 5) -> x
            if (ib > 0) {
                expr = a;
            } else {
                expr = b;
            }
        } else if (no_overflow(op->type) &&
                   sub_a &&
                   sub_b &&
                   equal(sub_a->b, sub_b->b) &&
                   const_int(sub_a->a, &ia) &&
                   const_int(sub_b->a, &ib)) {
            // min (100-x, 101-x) -> 100-x
            if (ia < ib) {
                expr = a;
            } else {
                expr = b;
            }
        } else if (a_round_up.defined() &&
                   equal(a_round_up, b)) {
            // min(((a + 3)/4)*4, a) -> a
            expr = b;
        } else if (a_round_up.defined() &&
                   max_b &&
                   equal(a_round_up, max_b->a) &&
                   is_const(max_b->b, a_round_up_factor)) {
            // min(((a + 3)/4)*4, max(a, 4)) -> max(a, 4)
            expr = b;
        } else if (b_round_up.defined() &&
                   equal(b_round_up, a)) {
            // min(a, ((a + 3)/4)*4) -> a
            expr = a;
        } else if (b_round_up.defined() &&
                   max_a &&
                   equal(b_round_up, max_a->a) &&
                   is_const(max_a->b, b_round_up_factor)) {
            // min(max(a, 4), ((a + 3)/4)*4) -> max(a, 4)
            expr = a;
        } else if (max_a &&
                   min_b &&
                   equal(max_a->a, min_b->a) &&
                   equal(max_a->b, min_b->b)) {
            // min(max(x, y), min(x, y)) -> min(x, y)
            expr = mutate(min(max_a->a, max_a->b));
        } else if (max_a &&
                   min_b &&
                   equal(max_a->a, min_b->b) &&
                   equal(max_a->b, min_b->a)) {
            // min(max(x, y), min(y, x)) -> min(x, y)
            expr = mutate(min(max_a->a, max_a->b));
        } else if (max_a &&
                   (equal(max_a->a, b) || equal(max_a->b, b))) {
            // min(max(x, y), x) -> x
            // min(max(x, y), y) -> y
            expr = b;
        } else if (min_a &&
                   (equal(min_a->b, b) || equal(min_a->a, b))) {
            // min(min(x, y), y) -> min(x, y)
            expr = a;
        } else if (min_b &&
                   (equal(min_b->b, a) || equal(min_b->a, a))) {
            // min(y, min(x, y)) -> min(x, y)
            expr = b;
        } else if (min_a &&
                   broadcast_a_b &&
                   broadcast_b ) {
            // min(min(x, broadcast(y, n)), broadcast(z, n))) -> min(x, broadcast(min(y, z), n))
            expr = mutate(Min::make(min_a->a, Broadcast::make(Min::make(broadcast_a_b->value, broadcast_b->value), broadcast_b->lanes)));
        } else if (min_a &&
                   min_a_a &&
                   equal(min_a_a->b, b)) {
            // min(min(min(x, y), z), y) -> min(min(x, y), z)
            expr = a;
        } else if (min_a &&
                   min_a_a_a &&
                   equal(min_a_a_a->b, b)) {
            // min(min(min(min(x, y), z), w), y) -> min(min(min(x, y), z), w)
            expr = a;
        } else if (min_a &&
                   min_a_a_a_a &&
                   equal(min_a_a_a_a->b, b)) {
            // min(min(min(min(min(x, y), z), w), l), y) -> min(min(min(min(x, y), z), w), l)
            expr = a;
        } else if (max_a &&
                   max_b &&
                   equal(max_a->a, max_b->a)) {
            // Distributive law for min/max
            // min(max(x, y), max(x, z)) -> max(min(y, z), x)
            expr = mutate(Max::make(Min::make(max_a->b, max_b->b), max_a->a));
        } else if (max_a &&
                   max_b &&
                   equal(max_a->a, max_b->b)) {
            // min(max(x, y), max(z, x)) -> max(min(y, z), x)
            expr = mutate(Max::make(Min::make(max_a->b, max_b->a), max_a->a));
        } else if (max_a &&
                   max_b &&
                   equal(max_a->b, max_b->a)) {
            // min(max(y, x), max(x, z)) -> max(min(y, z), x)
            expr = mutate(Max::make(Min::make(max_a->a, max_b->b), max_a->b));
        } else if (max_a &&
                   max_b &&
                   equal(max_a->b, max_b->b)) {
            // min(max(y, x), max(z, x)) -> max(min(y, z), x)
            expr = mutate(Max::make(Min::make(max_a->a, max_b->a), max_a->b));
        } else if (min_a &&
                   min_b &&
                   equal(min_a->a, min_b->a)) {
            // min(min(x, y), min(x, z)) -> min(min(y, z), x)
            expr = mutate(Min::make(Min::make(min_a->b, min_b->b), min_a->a));
        } else if (min_a &&
                   min_b &&
                   equal(min_a->a, min_b->b)) {
            // min(min(x, y), min(z, x)) -> min(min(y, z), x)
            expr = mutate(Min::make(Min::make(min_a->b, min_b->a), min_a->a));
        } else if (min_a &&
                   min_b &&
                   equal(min_a->b, min_b->a)) {
            // min(min(y, x), min(x, z)) -> min(min(y, z), x)
            expr = mutate(Min::make(Min::make(min_a->a, min_b->b), min_a->b));
        } else if (min_a &&
                   min_b &&
                   equal(min_a->b, min_b->b)) {
            // min(min(y, x), min(z, x)) -> min(min(y, z), x)
            expr = mutate(Min::make(Min::make(min_a->a, min_b->a), min_a->b));
        } else if (max_a &&
                   min_a_a &&
                   equal(min_a_a->b, b)) {
            // min(max(min(x, y), z), y) -> min(max(x, z), y)
            expr = mutate(min(max(min_a_a->a, max_a->b), b));
        } else if (max_a &&
                   min_a_a &&
                   equal(min_a_a->a, b)) {
            // min(max(min(y, x), z), y) -> min(max(x, z), y)
            expr = mutate(min(max(min_a_a->b, max_a->b), b));
        } else if (no_overflow(op->type) &&
                   add_a &&
                   add_b &&
                   equal(add_a->b, add_b->b)) {
            // Distributive law for addition
            // min(a + b, c + b) -> min(a, c) + b
            expr = mutate(min(add_a->a, add_b->a)) + add_a->b;
        } else if (no_overflow(op->type) &&
                   add_a &&
                   add_b &&
                   equal(add_a->a, add_b->a)) {
            // min(b + a, b + c) -> min(a, c) + b
            expr = mutate(min(add_a->b, add_b->b)) + add_a->a;
        } else if (no_overflow(op->type) &&
                   add_a &&
                   add_b &&
                   equal(add_a->a, add_b->b)) {
            // min(b + a, c + b) -> min(a, c) + b
            expr = mutate(min(add_a->b, add_b->a)) + add_a->a;
        } else if (no_overflow(op->type) &&
                   add_a &&
                   add_b &&
                   equal(add_a->b, add_b->a)) {
            // min(a + b, b + c) -> min(a, c) + b
            expr = mutate(min(add_a->a, add_b->b)) + add_a->b;
        } else if (min_a &&
                   is_simple_const(min_a->b)) {
            if (is_simple_const(b)) {
                // min(min(x, 4), 5) -> min(x, 4)
                expr = Min::make(min_a->a, mutate(Min::make(b, min_a->b)));
            } else {
                // min(min(x, 4), y) -> min(min(x, y), 4)
                expr = mutate(Min::make(Min::make(min_a->a, b), min_a->b));
            }
        } else if (no_overflow(op->type) &&
                   div_a &&
                   div_b &&
                   const_int(div_a->b, &ia) &&
                   ia &&
                   const_int(div_b->b, &ib) &&
                   (ia == ib)) {
            // min(a / 4, b / 4) -> min(a, b) / 4
            Expr factor = make_const(op->type, ia);
            if (ia > 0) {
                expr = mutate(min(div_a->a, div_b->a) / factor);
            } else {
                expr = mutate(max(div_a->a, div_b->a) / factor);
            }
        } else if (no_overflow(op->type) &&
                   mul_a &&
                   mul_b &&
                   const_int(mul_a->b, &ia) &&
                   const_int(mul_b->b, &ib) &&
                   (ia == ib)) {
            Expr factor = make_const(op->type, ia);
            if (ia > 0) {
                expr = mutate(min(mul_a->a, mul_b->a) * factor);
            } else {
                expr = mutate(max(mul_a->a, mul_b->a) * factor);
            }
        } else if (no_overflow(op->type) &&
                   mul_a &&
                   const_int(mul_a->b, &ia) &&
                   const_int(b, &ib) &&
                   ia &&
                   (ib % ia == 0)) {
            // min(x*8, 24) -> min(x, 3)*8
            Expr ratio  = make_const(op->type, ib / ia);
            Expr factor = make_const(op->type, ia);
            if (ia > 0) {
                expr = mutate(min(mul_a->a, ratio) * factor);
            } else {
                expr = mutate(max(mul_a->a, ratio) * factor);
            }
        } else if (call_a &&
                   call_a->is_intrinsic(Call::likely) &&
                   equal(call_a->args[0], b)) {
            // min(likely(b), b) -> likely(b)
            expr = a;
        } else if (call_b &&
                   call_b->is_intrinsic(Call::likely) &&
                   equal(call_b->args[0], a)) {
            // min(a, likely(a)) -> likely(a)
            expr = b;
        } else if (call_a && call_b &&
                   call_a->is_intrinsic(Call::slice_vector) &&
                   call_b->is_intrinsic(Call::slice_vector)) {
            if (a.same_as(op->a) && b.same_as(op->b)) {
                expr = hoist_slice_vector<Min>(op);
            } else {
                expr = hoist_slice_vector<Min>(min(a, b));
            }
        } else if (no_overflow(op->type) &&
                   sub_a &&
                   is_const(sub_a->a) &&
                   is_const(b)) {
            // min(8 - x, 3) -> 8 - max(x, 5)
            expr = mutate(sub_a->a - max(sub_a->b, sub_a->a - b));
        } else if (select_a &&
                   select_b &&
                   equal(select_a->condition, select_b->condition)) {
            expr = mutate(select(select_a->condition,
                                 min(select_a->true_value, select_b->true_value),
                                 min(select_a->false_value, select_b->false_value)));
        } else if (a.same_as(op->a) && b.same_as(op->b)) {
            expr = op;
        } else {
            expr = Min::make(a, b);
        }
    }

    void visit(const Max *op) {
        Expr a = mutate(op->a), b = mutate(op->b);
        if (propagate_indeterminate_expression(a, b, op->type, &expr)) {
            return;
        }

        // Move constants to the right to cut down on number of cases to check
        if (is_simple_const(a) && !is_simple_const(b)) {
            std::swap(a, b);
        } else if (a.as<Broadcast>() && !b.as<Broadcast>()) {
            std::swap(a, b);
        } else if (!a.as<Min>() && b.as<Min>()) {
            std::swap(a, b);
        }

        int64_t ia = 0, ib = 0, ic = 0;
        uint64_t ua = 0, ub = 0;
        double fa = 0.0f, fb = 0.0f;
        int64_t a_min, a_max, b_min, b_max;
        const Broadcast *broadcast_a = a.as<Broadcast>();
        const Broadcast *broadcast_b = b.as<Broadcast>();
        const Ramp *ramp_a = a.as<Ramp>();
        const Add *add_a = a.as<Add>();
        const Add *add_b = b.as<Add>();
        const Div *div_a = a.as<Div>();
        const Div *div_b = b.as<Div>();
        const Mul *mul_a = a.as<Mul>();
        const Mul *mul_b = b.as<Mul>();
        const Sub *sub_a = a.as<Sub>();
        const Sub *sub_b = b.as<Sub>();
        const Max *max_a = a.as<Max>();
        const Max *max_b = b.as<Max>();
        const Max *max_a_a = max_a ? max_a->a.as<Max>() : nullptr;
        const Max *max_a_a_a = max_a_a ? max_a_a->a.as<Max>() : nullptr;
        const Max *max_a_a_a_a = max_a_a_a ? max_a_a_a->a.as<Max>() : nullptr;
        const Min *min_a = a.as<Min>();
        const Min *min_b = b.as<Min>();
        const Call *call_a = a.as<Call>();
        const Call *call_b = b.as<Call>();
        const Select *select_a = a.as<Select>();
        const Select *select_b = b.as<Select>();
        const Broadcast *broadcast_a_b = max_a ? max_a->b.as<Broadcast>() : nullptr;

        max_a_a = min_a ? min_a->a.as<Max>() : max_a_a;

        int64_t ramp_min, ramp_max;

        if (equal(a, b)) {
            expr = a;
            return;
        } else if (const_int(a, &ia) &&
                   const_int(b, &ib)) {
            expr = IntImm::make(op->type, std::max(ia, ib));
            return;
        } else if (const_uint(a, &ua) &&
                   const_uint(b, &ub)) {
            expr = UIntImm::make(op->type, std::max(ua, ub));
            return;
        } else if (const_float(a, &fa) &&
                   const_float(b, &fb)) {
            expr = FloatImm::make(op->type, std::max(fa, fb));
            return;
        } else if (const_int(b, &ib) &&
                   b.type().is_min(ib)) {
            // Compute maximum of expression of type and minimum of type --> expression
            expr = a;
            return;
        } else if (const_int(b, &ib) &&
                   b.type().is_max(ib)) {
            // Compute maximum of expression of type and maximum of type --> max of type
            expr = b;
            return;
        } else if (op->type.is_uint() &&
                   is_zero(b)) {
            // Compute maximum of expression of type and minimum of type --> expression
            expr = a;
            return;
        } else if (const_uint(b, &ub) &&
                   b.type().is_max(ub)) {
            // Compute maximum of expression of type and maximum of type --> max of type
            expr = b;
            return;
        } else if (broadcast_a && broadcast_b) {
            expr = mutate(Broadcast::make(Max::make(broadcast_a->value, broadcast_b->value), broadcast_a->lanes));
            return;
        } else if (const_int_bounds(a, &a_min, &a_max) &&
                   const_int_bounds(b, &b_min, &b_max)) {
            if (a_min >= b_max) {
                expr = a;
                return;
            } else if (b_min >= a_max) {
                expr = b;
                return;
            }
        } else if (no_overflow(op->type) &&
                   ramp_a &&
                   broadcast_b &&
                   const_int_bounds(ramp_a, &ramp_min, &ramp_max) &&
                   const_int(broadcast_b->value, &ic)) {
            // max(ramp(a, b, n), broadcast(c, n))
            if (ramp_min >= ic && ramp_max >= ic) {
                // ramp dominates
                expr = a;
                return;
            }
            if (ramp_min <= ic && ramp_max <= ic) {
                // broadcast dominates
                expr = b;
                return;
            }
        }

        if (no_overflow(op->type) &&
            add_a &&
            const_int(add_a->b, &ia) &&
            add_b &&
            const_int(add_b->b, &ib) &&
            equal(add_a->a, add_b->a)) {
            // max(x + 3, x - 2) -> x - 2
            if (ia > ib) {
                expr = a;
            } else {
                expr = b;
            }
        } else if (no_overflow(op->type) &&
                   add_a &&
                   const_int(add_a->b, &ia) &&
                   equal(add_a->a, b)) {
            // max(x + 5, x)
            if (ia > 0) {
                expr = a;
            } else {
                expr = b;
            }
        } else if (no_overflow(op->type) &&
                   add_b &&
                   const_int(add_b->b, &ib) &&
                   equal(add_b->a, a)) {
            // max(x, x + 5)
            if (ib > 0) {
                expr = b;
            } else {
                expr = a;
            }
        } else if (no_overflow(op->type) &&
                   sub_a &&
                   sub_b &&
                   equal(sub_a->b, sub_b->b) &&
                   const_int(sub_a->a, &ia) &&
                   const_int(sub_b->a, &ib)) {
            // max (100-x, 101-x) -> 101-x
            if (ia > ib) {
                expr = a;
            } else {
                expr = b;
            }
        } else if (min_a &&
                   max_b &&
                   equal(min_a->a, max_b->a) &&
                   equal(min_a->b, max_b->b)) {
            // max(min(x, y), max(x, y)) -> max(x, y)
            expr = mutate(max(min_a->a, min_a->b));
        } else if (min_a &&
                   max_b &&
                   equal(min_a->a, max_b->b) &&
                   equal(min_a->b, max_b->a)) {
            // max(min(x, y), max(y, x)) -> max(x, y)
            expr = mutate(max(min_a->a, min_a->b));
        } else if (min_a &&
                   (equal(min_a->a, b) || equal(min_a->b, b))) {
            // max(min(x, y), x) -> x
            // max(min(x, y), y) -> y
            expr = b;
        } else if (max_a &&
                   (equal(max_a->b, b) || equal(max_a->a, b))) {
            // max(max(x, y), y) -> max(x, y)
            expr = a;
        } else if (max_b &&
                   (equal(max_b->b, a) || equal(max_b->a, a))) {
            // max(y, max(x, y)) -> max(x, y)
            expr = b;
        } else if (max_a &&
                   broadcast_a_b &&
                   broadcast_b ) {
            // max(max(x, broadcast(y, n)), broadcast(z, n))) -> max(x, broadcast(max(y, z), n))
            expr = mutate(Max::make(max_a->a, Broadcast::make(Max::make(broadcast_a_b->value, broadcast_b->value), broadcast_b->lanes)));
        } else if (max_a &&
                   max_a_a &&
                   equal(max_a_a->b, b)) {
            // max(max(max(x, y), z), y) -> max(max(x, y), z)
            expr = a;
        } else if (max_a_a_a &&
                   equal(max_a_a_a->b, b)) {
            // max(max(max(max(x, y), z), w), y) -> max(max(max(x, y), z), w)
            expr = a;
        } else if (max_a_a_a_a &&
                   equal(max_a_a_a_a->b, b)) {
            // max(max(max(max(max(x, y), z), w), l), y) -> max(max(max(max(x, y), z), w), l)
            expr = a;
        } else if (max_a &&
                   max_b &&
                   equal(max_a->a, max_b->a)) {
            // Distributive law for min/max
            // max(max(x, y), max(x, z)) -> max(max(y, z), x)
            expr = mutate(Max::make(Max::make(max_a->b, max_b->b), max_a->a));
        } else if (max_a &&
                   max_b &&
                   equal(max_a->a, max_b->b)) {
            // max(max(x, y), max(z, x)) -> max(max(y, z), x)
            expr = mutate(Max::make(Max::make(max_a->b, max_b->a), max_a->a));
        } else if (max_a &&
                   max_b &&
                   equal(max_a->b, max_b->a)) {
            // max(max(y, x), max(x, z)) -> max(max(y, z), x)
            expr = mutate(Max::make(Max::make(max_a->a, max_b->b), max_a->b));
        } else if (max_a &&
                   max_b &&
                   equal(max_a->b, max_b->b)) {
            // max(max(y, x), max(z, x)) -> max(max(y, z), x)
            expr = mutate(Max::make(Max::make(max_a->a, max_b->a), max_a->b));
        } else if (min_a &&
                   min_b &&
                   equal(min_a->a, min_b->a)) {
            // max(min(x, y), min(x, z)) -> min(max(y, z), x)
            expr = mutate(Min::make(Max::make(min_a->b, min_b->b), min_a->a));
        } else if (min_a &&
                   min_b &&
                   equal(min_a->a, min_b->b)) {
            // max(min(x, y), min(z, x)) -> min(max(y, z), x)
            expr = mutate(Min::make(Max::make(min_a->b, min_b->a), min_a->a));
        } else if (min_a &&
                   min_b &&
                   equal(min_a->b, min_b->a)) {
            // max(min(y, x), min(x, z)) -> min(max(y, z), x)
            expr = mutate(Min::make(Max::make(min_a->a, min_b->b), min_a->b));
        } else if (min_a &&
                   min_b &&
                   equal(min_a->b, min_b->b)) {
            // max(min(y, x), min(z, x)) -> min(max(y, z), x)
            expr = mutate(Min::make(Max::make(min_a->a, min_b->a), min_a->b));
        } else if (min_a &&
                   max_a_a &&
                   equal(max_a_a->b, b)) {
            // max(min(max(x, y), z), y) -> max(min(x, z), y)
            expr = mutate(max(min(max_a_a->a, min_a->b), b));
        } else if (min_a &&
                   max_a_a &&
                   equal(max_a_a->a, b)) {
            // max(min(max(y, x), z), y) -> max(min(x, z), y)
            expr = mutate(max(min(max_a_a->b, min_a->b), b));
        } else if (no_overflow(op->type) &&
                   add_a &&
                   add_b &&
                   equal(add_a->b, add_b->b)) {
            // Distributive law for addition
            // max(a + b, c + b) -> max(a, c) + b
            expr = mutate(max(add_a->a, add_b->a)) + add_a->b;
        } else if (no_overflow(op->type) &&
                   add_a &&
                   add_b &&
                   equal(add_a->a, add_b->a)) {
            // max(b + a, b + c) -> max(a, c) + b
            expr = mutate(max(add_a->b, add_b->b)) + add_a->a;
        } else if (no_overflow(op->type) &&
                   add_a &&
                   add_b &&
                   equal(add_a->a, add_b->b)) {
            // max(b + a, c + b) -> max(a, c) + b
            expr = mutate(max(add_a->b, add_b->a)) + add_a->a;
        } else if (no_overflow(op->type) &&
                   add_a &&
                   add_b &&
                   equal(add_a->b, add_b->a)) {
            // max(a + b, b + c) -> max(a, c) + b
            expr = mutate(max(add_a->a, add_b->b)) + add_a->b;
        } else if (max_a && is_simple_const(max_a->b)) {
            if (is_simple_const(b)) {
                // max(max(x, 4), 5) -> max(x, 4)
                expr = Max::make(max_a->a, mutate(Max::make(b, max_a->b)));
            } else {
                // max(max(x, 4), y) -> max(max(x, y), 4)
                expr = mutate(Max::make(Max::make(max_a->a, b), max_a->b));
            }
        } else if (no_overflow(op->type) &&
                   div_a &&
                   div_b &&
                   const_int(div_a->b, &ia) &&
                   ia &&
                   const_int(div_b->b, &ib) &&
                   (ia == ib)) {
            // max(a / 4, b / 4) -> max(a, b) / 4
            Expr factor = make_const(op->type, ia);
            if (ia > 0) {
                expr = mutate(max(div_a->a, div_b->a) / factor);
            } else {
                expr = mutate(min(div_a->a, div_b->a) / factor);
            }
        } else if (no_overflow(op->type) &&
                   mul_a &&
                   mul_b &&
                   const_int(mul_a->b, &ia) &&
                   const_int(mul_b->b, &ib) &&
                   (ia == ib)) {
            Expr factor = make_const(op->type, ia);
            if (ia > 0) {
                expr = mutate(max(mul_a->a, mul_b->a) * factor);
            } else {
                expr = mutate(min(mul_a->a, mul_b->a) * factor);
            }
        } else if (no_overflow(op->type) &&
                   mul_a &&
                   const_int(mul_a->b, &ia) &&
                   const_int(b, &ib) &&
                   ia &&
                   (ib % ia == 0)) {
            // max(x*8, 24) -> max(x, 3)*8
            Expr ratio = make_const(op->type, ib / ia);
            Expr factor = make_const(op->type, ia);
            if (ia > 0) {
                expr = mutate(max(mul_a->a, ratio) * factor);
            } else {
                expr = mutate(min(mul_a->a, ratio) * factor);
            }
        } else if (call_a &&
                   call_a->is_intrinsic(Call::likely) &&
                   equal(call_a->args[0], b)) {
            // max(likely(b), b) -> likely(b)
            expr = a;
        } else if (call_b &&
                   call_b->is_intrinsic(Call::likely) &&
                   equal(call_b->args[0], a)) {
            // max(a, likely(a)) -> likely(a)
            expr = b;
        } else if (call_a && call_b &&
                   call_a->is_intrinsic(Call::slice_vector) &&
                   call_b->is_intrinsic(Call::slice_vector)) {
            if (a.same_as(op->a) && b.same_as(op->b)) {
                expr = hoist_slice_vector<Max>(op);
            } else {
                expr = hoist_slice_vector<Max>(max(a, b));
            }
        } else if (no_overflow(op->type) &&
                   sub_a &&
                   is_const(sub_a->a) &&
                   is_const(b)) {
            // max(8 - x, 3) -> 8 - min(x, 5)
            expr = mutate(sub_a->a - min(sub_a->b, sub_a->a - b));
        } else if (select_a &&
                   select_b &&
                   equal(select_a->condition, select_b->condition)) {
            expr = mutate(select(select_a->condition,
                                 max(select_a->true_value, select_b->true_value),
                                 max(select_a->false_value, select_b->false_value)));
        } else if (a.same_as(op->a) && b.same_as(op->b)) {
            expr = op;
        } else {
            expr = Max::make(a, b);
        }
    }

    void visit(const EQ *op) {
        Expr delta = mutate(op->a - op->b);
        if (propagate_indeterminate_expression(delta, op->type, &expr)) {
            return;
        }

        const Broadcast *broadcast = delta.as<Broadcast>();
        const Add *add = delta.as<Add>();
        const Sub *sub = delta.as<Sub>();
        const Mul *mul = delta.as<Mul>();
        const Select *sel = delta.as<Select>();

        Expr zero = make_zero(delta.type());

        if (is_zero(delta)) {
            expr = const_true(op->type.lanes());
            return;
        } else if (is_const(delta)) {
            bool t = true;
            bool f = true;
            for (int i = 0; i < delta.type().lanes(); i++) {
                Expr deltai = extract_lane(delta, i);
                if (is_zero(deltai)) {
                    f = false;
                } else {
                    t = false;
                }
            }
            if (t) {
                expr = const_true(op->type.lanes());
                return;
            } else if (f) {
                expr = const_false(op->type.lanes());
                return;
            }
        } else if (no_overflow_scalar_int(delta.type())) {
            // Attempt to disprove using modulus remainder analysis
            ModulusRemainder mod_rem = modulus_remainder(delta, alignment_info);
            if (mod_rem.remainder) {
                expr = const_false();
                return;
            }

            // Attempt to disprove using bounds analysis
            int64_t delta_min, delta_max;
            if (const_int_bounds(delta, &delta_min, &delta_max) &&
                (delta_min > 0 || delta_max < 0)) {
                expr = const_false();
                return;
            }
        }

        if (broadcast) {
            // Push broadcasts outwards
            expr = Broadcast::make(mutate(broadcast->value ==
                                          make_zero(broadcast->value.type())),
                                   broadcast->lanes);
        } else if (add && is_const(add->b)) {
            // x + const = 0 -> x = -const
            expr = (add->a == mutate(make_zero(delta.type()) - add->b));
        } else if (sub) {
            if (is_const(sub->a)) {
                // const - x == 0 -> x == const
                expr = sub->b == sub->a;
            } else if (sub->a.same_as(op->a) && sub->b.same_as(op->b)) {
                expr = op;
            } else {
                // x - y == 0 -> x == y
                expr = (sub->a == sub->b);
            }
        } else if (mul &&
                   no_overflow(mul->type)) {
            // Restrict to int32 and greater, because, e.g. 64 * 4 == 0 as a uint8.
            expr = mutate(mul->a == zero || mul->b == zero);
        } else if (sel && is_zero(sel->true_value)) {
            // select(c, 0, f) == 0 -> c || (f == 0)
            expr = mutate(sel->condition || (sel->false_value == zero));
        } else if (sel &&
                   (is_positive_const(sel->true_value) || is_negative_const(sel->true_value))) {
            // select(c, 4, f) == 0 -> !c && (f == 0)
            expr = mutate((!sel->condition) && (sel->false_value == zero));
        } else if (sel && is_zero(sel->false_value)) {
            // select(c, t, 0) == 0 -> !c || (t == 0)
            expr = mutate((!sel->condition) || (sel->true_value == zero));
        } else if (sel &&
                   (is_positive_const(sel->false_value) || is_negative_const(sel->false_value))) {
            // select(c, t, 4) == 0 -> c && (t == 0)
            expr = mutate((sel->condition) && (sel->true_value == zero));
        } else {
            expr = (delta == make_zero(delta.type()));
        }
    }

    void visit(const NE *op) {
        expr = mutate(Not::make(op->a == op->b));
    }

    void visit(const LT *op) {
        Expr a = mutate(op->a), b = mutate(op->b);
        if (propagate_indeterminate_expression(a, b, op->type, &expr)) {
            return;
        }

        int64_t a_min, a_max, b_min, b_max;
        if (const_int_bounds(a, &a_min, &a_max) &&
            const_int_bounds(b, &b_min, &b_max)) {
            if (a_max < b_min) {
                expr = const_true(op->type.lanes());
                return;
            }
            if (a_min >= b_max) {
                expr = const_false(op->type.lanes());
                return;
            }
        }

        Expr delta = mutate(a - b);

        const Ramp *ramp_a = a.as<Ramp>();
        const Ramp *ramp_b = b.as<Ramp>();
        const Ramp *delta_ramp = delta.as<Ramp>();
        const Broadcast *broadcast_a = a.as<Broadcast>();
        const Broadcast *broadcast_b = b.as<Broadcast>();
        const Add *add_a = a.as<Add>();
        const Add *add_b = b.as<Add>();
        const Sub *sub_a = a.as<Sub>();
        const Sub *sub_b = b.as<Sub>();
        const Mul *mul_a = a.as<Mul>();
        const Mul *mul_b = b.as<Mul>();
        const Div *div_a = a.as<Div>();
        const Div *div_b = b.as<Div>();
        const Min *min_a = a.as<Min>();
        const Min *min_b = b.as<Min>();
        const Max *max_a = a.as<Max>();
        const Max *max_b = b.as<Max>();
        const Div *div_a_a = mul_a ? mul_a->a.as<Div>() : nullptr;
        const Add *add_a_a_a = div_a_a ? div_a_a->a.as<Add>() : nullptr;

        int64_t ia = 0, ib = 0, ic = 0;
        uint64_t ua = 0, ub = 0;

        ModulusRemainder mod_rem(0, 1);
        if (delta_ramp &&
            no_overflow_scalar_int(delta_ramp->base.type())) {
            // Do modulus remainder analysis on the base.
            mod_rem = modulus_remainder(delta_ramp->base, alignment_info);
        }

        // Note that the computation of delta could be incorrect if
        // ia and/or ib are large unsigned integer constants, especially when
        // int is 32 bits on the machine.
        // Explicit comparison is preferred.
        if (const_int(a, &ia) &&
            const_int(b, &ib)) {
            expr = make_bool(ia < ib, op->type.lanes());
        } else if (const_uint(a, &ua) &&
                   const_uint(b, &ub)) {
            expr = make_bool(ua < ub, op->type.lanes());
        } else if (const_int(a, &ia) &&
                   a.type().is_max(ia)) {
            // Comparing maximum of type < expression of type.  This can never be true.
            expr = const_false(op->type.lanes());
        } else if (const_int(b, &ib) &&
                   b.type().is_min(ib)) {
            // Comparing expression of type < minimum of type.  This can never be true.
            expr = const_false(op->type.lanes());
        } else if (is_zero(delta) ||
                   (no_overflow(delta.type()) &&
                    is_positive_const(delta))) {
            expr = const_false(op->type.lanes());
        } else if (no_overflow(delta.type()) &&
                   is_negative_const(delta)) {
            expr = const_true(op->type.lanes());
        } else if (broadcast_a &&
                   broadcast_b) {
            // Push broadcasts outwards
            expr = mutate(Broadcast::make(broadcast_a->value < broadcast_b->value, broadcast_a->lanes));
        } else if (no_overflow(delta.type())) {
            if (ramp_a &&
                ramp_b &&
                equal(ramp_a->stride, ramp_b->stride)) {
                // Ramps with matching stride
                Expr bases_lt = (ramp_a->base < ramp_b->base);
                expr = mutate(Broadcast::make(bases_lt, ramp_a->lanes));
            } else if (add_a &&
                       add_b &&
                       equal(add_a->a, add_b->a)) {
                // Subtract a term from both sides
                expr = mutate(add_a->b < add_b->b);
            } else if (add_a &&
                       add_b &&
                       equal(add_a->a, add_b->b)) {
                expr = mutate(add_a->b < add_b->a);
            } else if (add_a &&
                       add_b &&
                       equal(add_a->b, add_b->a)) {
                expr = mutate(add_a->a < add_b->b);
            } else if (add_a &&
                       add_b &&
                       equal(add_a->b, add_b->b)) {
                expr = mutate(add_a->a < add_b->a);
            } else if (sub_a &&
                       sub_b &&
                       equal(sub_a->a, sub_b->a)) {
                // Add a term to both sides and negate.
                expr = mutate(sub_b->b < sub_a->b);
            } else if (sub_a &&
                       sub_b &&
                       equal(sub_a->b, sub_b->b)) {
                expr = mutate(sub_a->a < sub_b->a);
            } else if (add_a) {
                // Rearrange so that all adds and subs are on the rhs to cut down on further cases
                expr = mutate(add_a->a < (b - add_a->b));
            } else if (sub_a) {
                expr = mutate(sub_a->a < (b + sub_a->b));
            } else if (add_b &&
                       equal(add_b->a, a)) {
                // Subtract a term from both sides
                expr = mutate(make_zero(add_b->b.type()) < add_b->b);
            } else if (add_b &&
                       equal(add_b->b, a)) {
                expr = mutate(make_zero(add_b->a.type()) < add_b->a);
            } else if (add_b &&
                       is_simple_const(a) &&
                       is_simple_const(add_b->b)) {
                // a < x + b -> (a - b) < x
                expr = mutate((a - add_b->b) < add_b->a);
            } else if (sub_b &&
                       equal(sub_b->a, a)) {
                // Subtract a term from both sides
                expr = mutate(sub_b->b < make_zero(sub_b->b.type()));
            } else if (sub_b &&
                       is_const(a) &&
                       is_const(sub_b->a) &&
                       !is_const(sub_b->b)) {
                // (c1 < c2 - x) -> (x < c2 - c1)
                expr = mutate(sub_b->b < (sub_b->a - a));
            } else if (mul_a &&
                       mul_b &&
                       is_positive_const(mul_a->b) &&
                       is_positive_const(mul_b->b) &&
                       equal(mul_a->b, mul_b->b)) {
                // Divide both sides by a constant
                expr = mutate(mul_a->a < mul_b->a);
            } else if (mul_a &&
                       is_positive_const(mul_a->b) &&
                       is_const(b)) {
                if (mul_a->type.is_int()) {
                    // (a * c1 < c2) <=> (a < (c2 - 1) / c1 + 1)
                    expr = mutate(mul_a->a < (((b - 1) / mul_a->b) + 1));
                } else {
                    // (a * c1 < c2) <=> (a < c2 / c1)
                    expr = mutate(mul_a->a < (b / mul_a->b));
                }
            } else if (mul_b &&
                       is_positive_const(mul_b->b) &&
                       is_const(a)) {
                // (c1 < b * c2) <=> ((c1 / c2) < b)
                expr = mutate((a / mul_b->b) < mul_b->a);
            } else if (a.type().is_int() &&
                       div_a &&
                       is_positive_const(div_a->b) &&
                       is_const(b)) {
                // a / c1 < c2 <=> a < c1*c2
                expr = mutate(div_a->a < (div_a->b * b));
            } else if (a.type().is_int() &&
                       div_b &&
                       is_positive_const(div_b->b) &&
                       is_const(a)) {
                // c1 < b / c2 <=> (c1+1)*c2-1 < b
                Expr one = make_one(a.type());
                expr = mutate((a + one)*div_b->b - one < div_b->a);
            } else if (min_a) {
                // (min(a, b) < c) <=> (a < c || b < c)
                // See if that would simplify usefully:
                Expr lt_a = mutate(min_a->a < b);
                Expr lt_b = mutate(min_a->b < b);
                if (is_const(lt_a) || is_const(lt_b)) {
                    expr = mutate(lt_a || lt_b);
                } else if (a.same_as(op->a) && b.same_as(op->b)) {
                    expr = op;
                } else {
                    expr = LT::make(a, b);
                }
            } else if (max_a) {
                // (max(a, b) < c) <=> (a < c && b < c)
                Expr lt_a = mutate(max_a->a < b);
                Expr lt_b = mutate(max_a->b < b);
                if (is_const(lt_a) || is_const(lt_b)) {
                    expr = mutate(lt_a && lt_b);
                } else if (a.same_as(op->a) && b.same_as(op->b)) {
                    expr = op;
                } else {
                    expr = LT::make(a, b);
                }
            } else if (min_b) {
                // (a < min(b, c)) <=> (a < b && a < c)
                Expr lt_a = mutate(a < min_b->a);
                Expr lt_b = mutate(a < min_b->b);
                if (is_const(lt_a) || is_const(lt_b)) {
                    expr = mutate(lt_a && lt_b);
                } else if (a.same_as(op->a) && b.same_as(op->b)) {
                    expr = op;
                } else {
                    expr = LT::make(a, b);
                }
            } else if (max_b) {
                // (a < max(b, c)) <=> (a < b || a < c)
                Expr lt_a = mutate(a < max_b->a);
                Expr lt_b = mutate(a < max_b->b);
                if (is_const(lt_a) || is_const(lt_b)) {
                    expr = mutate(lt_a || lt_b);
                } else if (a.same_as(op->a) && b.same_as(op->b)) {
                    expr = op;
                } else {
                    expr = LT::make(a, b);
                }
            } else if (mul_a &&
                       div_a_a &&
                       const_int(div_a_a->b, &ia) &&
                       const_int(mul_a->b, &ib) &&
                       ia > 0 &&
                       ia == ib &&
                       equal(div_a_a->a, b)) {
                // subtract (x/c1)*c1 from both sides
                // (x/c1)*c1 < x -> 0 < x % c1
                expr = mutate(0 < b % make_const(a.type(), ia));
            } else if (mul_a &&
                       div_a_a &&
                       add_b &&
                       const_int(div_a_a->b, &ia) &&
                       const_int(mul_a->b, &ib) &&
                       ia > 0 &&
                       ia == ib &&
                       equal(div_a_a->a, add_b->a)) {
                // subtract (x/c1)*c1 from both sides
                // (x/c1)*c1 < x + y -> 0 < x % c1 + y
                expr = mutate(0 < add_b->a % div_a_a->b + add_b->b);
            } else if (mul_a &&
                       div_a_a &&
                       sub_b &&
                       const_int(div_a_a->b, &ia) &&
                       const_int(mul_a->b, &ib) &&
                       ia > 0 &&
                       ia == ib &&
                       equal(div_a_a->a, sub_b->a)) {
                // subtract (x/c1)*c1 from both sides
                // (x/c1)*c1 < x - y -> y < x % c1
                expr = mutate(sub_b->b < sub_b->a % div_a_a->b);
            } else if (mul_a &&
                       div_a_a &&
                       add_a_a_a &&
                       const_int(div_a_a->b, &ia) &&
                       const_int(mul_a->b, &ib) &&
                       const_int(add_a_a_a->b, &ic) &&
                       ia > 0 &&
                       ia == ib &&
                       equal(add_a_a_a->a, b)) {
                // subtract ((x+c2)/c1)*c1 from both sides
                // ((x+c2)/c1)*c1 < x -> c2 < (x+c2) % c1
                expr = mutate(add_a_a_a->b < div_a_a->a % div_a_a->b);
            } else if (mul_a &&
                       div_a_a &&
                       add_b &&
                       add_a_a_a &&
                       const_int(div_a_a->b, &ia) &&
                       const_int(mul_a->b, &ib) &&
                       const_int(add_a_a_a->b, &ic) &&
                       ia > 0 &&
                       ia == ib &&
                       equal(add_a_a_a->a, add_b->a)) {
                // subtract ((x+c2)/c1)*c1 from both sides
                // ((x+c2)/c1)*c1 < x + y -> c2 < (x+c2) % c1 + y
                expr = mutate(add_a_a_a->b < div_a_a->a % div_a_a->b + add_b->b);
            } else if (mul_a &&
                       div_a_a &&
                       add_a_a_a &&
                       sub_b &&
                       const_int(div_a_a->b, &ia) &&
                       const_int(mul_a->b, &ib) &&
                       const_int(add_a_a_a->b, &ic) &&
                       ia > 0 &&
                       ia == ib &&
                       equal(add_a_a_a->a, sub_b->a)) {
                // subtract ((x+c2)/c1)*c1 from both sides
                // ((x+c2)/c1)*c1 < x - y -> y < (x+c2) % c1 + (-c2)
                expr = mutate(sub_b->b < div_a_a->a % div_a_a->b + make_const(a.type(), -ic));
            } else if (delta_ramp &&
                       is_positive_const(delta_ramp->stride) &&
                       is_one(mutate(delta_ramp->base + delta_ramp->stride*(delta_ramp->lanes - 1) < 0))) {
                expr = const_true(delta_ramp->lanes);
            } else if (delta_ramp &&
                       is_positive_const(delta_ramp->stride) &&
                       is_one(mutate(delta_ramp->base >= 0))) {
                expr = const_false(delta_ramp->lanes);
            } else if (delta_ramp &&
                       is_negative_const(delta_ramp->stride) &&
                       is_one(mutate(delta_ramp->base < 0))) {
                expr = const_true(delta_ramp->lanes);
            } else if (delta_ramp &&
                       is_negative_const(delta_ramp->stride) &&
                       is_one(mutate(delta_ramp->base + delta_ramp->stride*(delta_ramp->lanes - 1) >= 0))) {
                expr = const_false(delta_ramp->lanes);
            } else if (delta_ramp && mod_rem.modulus > 0 &&
                       const_int(delta_ramp->stride, &ia) &&
                       0 <= ia * (delta_ramp->lanes - 1) + mod_rem.remainder &&
                       ia * (delta_ramp->lanes - 1) + mod_rem.remainder < mod_rem.modulus) {
                // ramp(x, a, b) < 0 -> broadcast(x < 0, b)
                expr = Broadcast::make(mutate(LT::make(delta_ramp->base / mod_rem.modulus, 0)), delta_ramp->lanes);
            } else if (a.same_as(op->a) && b.same_as(op->b)) {
                expr = op;
            } else {
                expr = LT::make(a, b);
            }
        } else if (a.same_as(op->a) && b.same_as(op->b)) {
            expr = op;
        } else {
            expr = LT::make(a, b);
        }
    }

    void visit(const LE *op) {
        expr = mutate(!(op->b < op->a));
    }

    void visit(const GT *op) {
        expr = mutate(op->b < op->a);
    }

    void visit(const GE *op) {
        expr = mutate(!(op->a < op->b));
    }

    void visit(const And *op) {
        Expr a = mutate(op->a);
        Expr b = mutate(op->b);
        if (propagate_indeterminate_expression(a, b, op->type, &expr)) {
            return;
        }

        const Broadcast *broadcast_a = a.as<Broadcast>();
        const Broadcast *broadcast_b = b.as<Broadcast>();
        const LE *le_a = a.as<LE>();
        const LE *le_b = b.as<LE>();
        const LT *lt_a = a.as<LT>();
        const LT *lt_b = b.as<LT>();
        const EQ *eq_a = a.as<EQ>();
        const EQ *eq_b = b.as<EQ>();
        const NE *neq_a = a.as<NE>();
        const NE *neq_b = b.as<NE>();
        const Not *not_a = a.as<Not>();
        const Not *not_b = b.as<Not>();
        const Variable *var_a = a.as<Variable>();
        const Variable *var_b = b.as<Variable>();

        if (is_one(a)) {
            expr = b;
        } else if (is_one(b)) {
            expr = a;
        } else if (is_zero(a)) {
            expr = a;
        } else if (is_zero(b)) {
            expr = b;
        } else if (equal(a, b)) {
            // a && a -> a
            expr = a;
        } else if (le_a &&
                   le_b &&
                   equal(le_a->a, le_b->a)) {
            // (x <= foo && x <= bar) -> x <= min(foo, bar)
            expr = mutate(le_a->a <= min(le_a->b, le_b->b));
        } else if (le_a &&
                   le_b &&
                   equal(le_a->b, le_b->b)) {
            // (foo <= x && bar <= x) -> max(foo, bar) <= x
            expr = mutate(max(le_a->a, le_b->a) <= le_a->b);
        } else if (lt_a &&
                   lt_b &&
                   equal(lt_a->a, lt_b->a)) {
            // (x < foo && x < bar) -> x < min(foo, bar)
            expr = mutate(lt_a->a < min(lt_a->b, lt_b->b));
        } else if (lt_a &&
                   lt_b &&
                   equal(lt_a->b, lt_b->b)) {
            // (foo < x && bar < x) -> max(foo, bar) < x
            expr = mutate(max(lt_a->a, lt_b->a) < lt_a->b);
        } else if (eq_a &&
                   neq_b &&
                   ((equal(eq_a->a, neq_b->a) && equal(eq_a->b, neq_b->b)) ||
                    (equal(eq_a->a, neq_b->b) && equal(eq_a->b, neq_b->a)))) {
            // a == b && a != b
            expr = const_false(op->type.lanes());
        } else if (eq_b &&
                   neq_a &&
                   ((equal(eq_b->a, neq_a->a) && equal(eq_b->b, neq_a->b)) ||
                    (equal(eq_b->a, neq_a->b) && equal(eq_b->b, neq_a->a)))) {
            // a != b && a == b
            expr = const_false(op->type.lanes());
        } else if ((not_a && equal(not_a->a, b)) ||
                   (not_b && equal(not_b->a, a))) {
            // a && !a
            expr = const_false(op->type.lanes());
        } else if (le_a &&
                   lt_b &&
                   equal(le_a->a, lt_b->b) &&
                   equal(le_a->b, lt_b->a)) {
            // a <= b && b < a
            expr = const_false(op->type.lanes());
        } else if (lt_a &&
                   le_b &&
                   equal(lt_a->a, le_b->b) &&
                   equal(lt_a->b, le_b->a)) {
            // a < b && b <= a
            expr = const_false(op->type.lanes());
        } else if (eq_a &&
                   neq_b &&
                   equal(eq_a->a, neq_b->a) &&
                   is_simple_const(eq_a->b) &&
                   is_simple_const(neq_b->b)) {
            // (a == k1) && (a != k2) -> (a == k1) && (k1 != k2)
            // (second term always folds away)
            expr = mutate(And::make(a, NE::make(eq_a->b, neq_b->b)));
        } else if (neq_a &&
                   eq_b &&
                   equal(neq_a->a, eq_b->a) &&
                   is_simple_const(neq_a->b) &&
                   is_simple_const(eq_b->b)) {
            // (a != k1) && (a == k2) -> (a == k2) && (k1 != k2)
            // (second term always folds away)
            expr = mutate(And::make(b, NE::make(neq_a->b, eq_b->b)));
        } else if (eq_a &&
                   eq_a->a.as<Variable>() &&
                   is_simple_const(eq_a->b) &&
                   expr_uses_var(b, eq_a->a.as<Variable>()->name)) {
            // (somevar == k) && b -> (somevar == k) && substitute(somevar, k, b)
            expr = mutate(And::make(a, substitute(eq_a->a.as<Variable>(), eq_a->b, b)));
        } else if (eq_b &&
                   eq_b->a.as<Variable>() &&
                   is_simple_const(eq_b->b) &&
                   expr_uses_var(a, eq_b->a.as<Variable>()->name)) {
            // a && (somevar == k) -> substitute(somevar, k1, a) && (somevar == k)
            expr = mutate(And::make(substitute(eq_b->a.as<Variable>(), eq_b->b, a), b));
        } else if (broadcast_a &&
                   broadcast_b &&
                   broadcast_a->lanes == broadcast_b->lanes) {
            // x8(a) && x8(b) -> x8(a && b)
            expr = Broadcast::make(mutate(And::make(broadcast_a->value, broadcast_b->value)), broadcast_a->lanes);
        } else if (var_a && expr_uses_var(b, var_a->name)) {
            expr = mutate(a && substitute(var_a->name, make_one(a.type()), b));
        } else if (var_b && expr_uses_var(a, var_b->name)) {
            expr = mutate(substitute(var_b->name, make_one(b.type()), a) && b);
        } else if (a.same_as(op->a) &&
                   b.same_as(op->b)) {
            expr = op;
        } else {
            expr = And::make(a, b);
        }
    }

    void visit(const Or *op) {
        Expr a = mutate(op->a), b = mutate(op->b);
        if (propagate_indeterminate_expression(a, b, op->type, &expr)) {
            return;
        }

        const Broadcast *broadcast_a = a.as<Broadcast>();
        const Broadcast *broadcast_b = b.as<Broadcast>();
        const EQ *eq_a = a.as<EQ>();
        const EQ *eq_b = b.as<EQ>();
        const NE *neq_a = a.as<NE>();
        const NE *neq_b = b.as<NE>();
        const Not *not_a = a.as<Not>();
        const Not *not_b = b.as<Not>();
        const LE *le_a = a.as<LE>();
        const LE *le_b = b.as<LE>();
        const LT *lt_a = a.as<LT>();
        const LT *lt_b = b.as<LT>();
        const Variable *var_a = a.as<Variable>();
        const Variable *var_b = b.as<Variable>();
        const And *and_a = a.as<And>();
        const And *and_b = b.as<And>();
        string name_a, name_b, name_c;

        if (is_one(a)) {
            expr = a;
        } else if (is_one(b)) {
            expr = b;
        } else if (is_zero(a)) {
            expr = b;
        } else if (is_zero(b)) {
            expr = a;
        } else if (equal(a, b)) {
            expr = a;
        } else if (eq_a &&
                   neq_b &&
                   ((equal(eq_a->a, neq_b->a) && equal(eq_a->b, neq_b->b)) ||
                    (equal(eq_a->a, neq_b->b) && equal(eq_a->b, neq_b->a)))) {
            // a == b || a != b
            expr = const_true(op->type.lanes());
        } else if (neq_a &&
                   eq_b &&
                   ((equal(eq_b->a, neq_a->a) && equal(eq_b->b, neq_a->b)) ||
                    (equal(eq_b->a, neq_a->b) && equal(eq_b->b, neq_a->a)))) {
            // a != b || a == b
            expr = const_true(op->type.lanes());
        } else if ((not_a && equal(not_a->a, b)) ||
                   (not_b && equal(not_b->a, a))) {
            // a || !a
            expr = const_true(op->type.lanes());
        } else if (le_a &&
                   lt_b &&
                   equal(le_a->a, lt_b->b) &&
                   equal(le_a->b, lt_b->a)) {
            // a <= b || b < a
            expr = const_true(op->type.lanes());
        } else if (lt_a &&
                   le_b &&
                   equal(lt_a->a, le_b->b) &&
                   equal(lt_a->b, le_b->a)) {
            // a < b || b <= a
            expr = const_true(op->type.lanes());
        } else if (broadcast_a &&
                   broadcast_b &&
                   broadcast_a->lanes == broadcast_b->lanes) {
            // x8(a) || x8(b) -> x8(a || b)
            expr = Broadcast::make(mutate(Or::make(broadcast_a->value, broadcast_b->value)), broadcast_a->lanes);
        } else if (eq_a &&
                   neq_b &&
                   equal(eq_a->a, neq_b->a) &&
                   is_simple_const(eq_a->b) &&
                   is_simple_const(neq_b->b)) {
            // (a == k1) || (a != k2) -> (a != k2) || (k1 == k2)
            // (second term always folds away)
            expr = mutate(Or::make(b, EQ::make(eq_a->b, neq_b->b)));
        } else if (neq_a &&
                   eq_b &&
                   equal(neq_a->a, eq_b->a) &&
                   is_simple_const(neq_a->b) &&
                   is_simple_const(eq_b->b)) {
            // (a != k1) || (a == k2) -> (a != k1) || (k1 == k2)
            // (second term always folds away)
            expr = mutate(Or::make(a, EQ::make(neq_a->b, eq_b->b)));
        } else if (var_a && expr_uses_var(b, var_a->name)) {
            expr = mutate(a || substitute(var_a->name, make_zero(a.type()), b));
        } else if (var_b && expr_uses_var(a, var_b->name)) {
            expr = mutate(substitute(var_b->name, make_zero(b.type()), a) || b);
        } else if (is_var_simple_const_comparison(b, &name_c) &&
                   and_a &&
                   ((is_var_simple_const_comparison(and_a->a, &name_a) && name_a == name_c) ||
                   (is_var_simple_const_comparison(and_a->b, &name_b) && name_b == name_c))) {
            // (a && b) || (c) -> (a || c) && (b || c)
            // iff c and at least one of a or b is of the form
            //     (var == const) or (var != const)
            // (and the vars are the same)
            expr = mutate(And::make(Or::make(and_a->a, b), Or::make(and_a->b, b)));
        } else if (is_var_simple_const_comparison(a, &name_c) &&
                   and_b &&
                   ((is_var_simple_const_comparison(and_b->a, &name_a) && name_a == name_c) ||
                   (is_var_simple_const_comparison(and_b->b, &name_b) && name_b == name_c))) {
            // (c) || (a && b) -> (a || c) && (b || c)
            // iff c and at least one of a or b is of the form
            //     (var == const) or (var != const)
            // (and the vars are the same)
            expr = mutate(And::make(Or::make(and_b->a, a), Or::make(and_b->b, a)));
        } else if (a.same_as(op->a) && b.same_as(op->b)) {
            expr = op;
        } else {
            expr = Or::make(a, b);
        }
    }

    void visit(const Not *op) {
        Expr a = mutate(op->a);
        if (propagate_indeterminate_expression(a, op->type, &expr)) {
            return;
        }

        if (is_one(a)) {
            expr = make_zero(a.type());
        } else if (is_zero(a)) {
            expr = make_one(a.type());
        } else if (const Not *n = a.as<Not>()) {
            // Double negatives cancel
            expr = n->a;
        } else if (const LE *n = a.as<LE>()) {
            expr = LT::make(n->b, n->a);
        } else if (const GE *n = a.as<GE>()) {
            expr = LT::make(n->a, n->b);
        } else if (const LT *n = a.as<LT>()) {
            expr = LE::make(n->b, n->a);
        } else if (const GT *n = a.as<GT>()) {
            expr = LE::make(n->a, n->b);
        } else if (const NE *n = a.as<NE>()) {
            expr = EQ::make(n->a, n->b);
        } else if (const EQ *n = a.as<EQ>()) {
            expr = NE::make(n->a, n->b);
        } else if (const Broadcast *n = a.as<Broadcast>()) {
            expr = mutate(Broadcast::make(!n->value, n->lanes));
        } else if (a.same_as(op->a)) {
            expr = op;
        } else {
            expr = Not::make(a);
        }
    }

    void visit(const Select *op) {
        Expr condition = mutate(op->condition);
        Expr true_value = mutate(op->true_value);
        Expr false_value = mutate(op->false_value);
        if (propagate_indeterminate_expression(condition, true_value, false_value, op->type, &expr)) {
            return;
        }

        const Call *ct = true_value.as<Call>();
        const Call *cf = false_value.as<Call>();
        const Select *sel_t = true_value.as<Select>();
        const Select *sel_f = false_value.as<Select>();
        const Add *add_t = true_value.as<Add>();
        const Add *add_f = false_value.as<Add>();
        const Sub *sub_t = true_value.as<Sub>();
        const Sub *sub_f = false_value.as<Sub>();
        const Mul *mul_t = true_value.as<Mul>();
        const Mul *mul_f = false_value.as<Mul>();

        if (is_zero(condition)) {
            expr = false_value;
        } else if (is_one(condition)) {
            expr = true_value;
        } else if (equal(true_value, false_value)) {
            expr = true_value;
        } else if (true_value.type().is_bool() &&
                   is_one(true_value) &&
                   is_zero(false_value)) {
            if (true_value.type().is_vector() && condition.type().is_scalar()) {
                expr = Broadcast::make(condition, true_value.type().lanes());
            } else {
                expr = condition;
            }
        } else if (true_value.type().is_bool() &&
                   is_zero(true_value) &&
                   is_one(false_value)) {
            if (true_value.type().is_vector() && condition.type().is_scalar()) {
                expr = Broadcast::make(mutate(!condition), true_value.type().lanes());
            } else {
                expr = mutate(!condition);
            }
        } else if (const Broadcast *b = condition.as<Broadcast>()) {
            // Select of broadcast -> scalar select
            expr = mutate(Select::make(b->value, true_value, false_value));
        } else if (const NE *ne = condition.as<NE>()) {
            // Normalize select(a != b, c, d) to select(a == b, d, c)
            expr = mutate(Select::make(ne->a == ne->b, false_value, true_value));
        } else if (const LE *le = condition.as<LE>()) {
            // Normalize select(a <= b, c, d) to select(b < a, d, c)
            expr = mutate(Select::make(le->b < le->a, false_value, true_value));
        } else if (ct && ct->is_intrinsic(Call::likely) &&
                   equal(ct->args[0], false_value)) {
            // select(cond, likely(a), a) -> likely(a)
            expr = true_value;
        } else if (cf &&
                   cf->is_intrinsic(Call::likely) &&
                   equal(cf->args[0], true_value)) {
            // select(cond, a, likely(a)) -> likely(a)
            expr = false_value;
        } else if (sel_t &&
                   equal(sel_t->true_value, false_value)) {
            // select(a, select(b, c, d), c) -> select(a && !b, d, c)
            expr = mutate(Select::make(condition && !sel_t->condition, sel_t->false_value, false_value));
        } else if (sel_t &&
                   equal(sel_t->false_value, false_value)) {
            // select(a, select(b, c, d), d) -> select(a && b, c, d)
            expr = mutate(Select::make(condition && sel_t->condition, sel_t->true_value, false_value));
        } else if (sel_f &&
                   equal(sel_f->false_value, true_value)) {
            // select(a, d, select(b, c, d)) -> select(a || !b, d, c)
            expr = mutate(Select::make(condition || !sel_f->condition, true_value, sel_f->true_value));
        } else if (sel_f &&
                   equal(sel_f->true_value, true_value)) {
            // select(a, d, select(b, d, c)) -> select(a || b, d, c)
            expr = mutate(Select::make(condition || sel_f->condition, true_value, sel_f->false_value));
        } else if (add_t &&
                   add_f &&
                   equal(add_t->a, add_f->a)) {
            // select(c, a+b, a+d) -> a + select(x, b, d)
            expr = mutate(add_t->a + Select::make(condition, add_t->b, add_f->b));
        } else if (add_t &&
                   add_f &&
                   equal(add_t->a, add_f->b)) {
            // select(c, a+b, d+a) -> a + select(x, b, d)
            expr = mutate(add_t->a + Select::make(condition, add_t->b, add_f->a));
        } else if (add_t &&
                   add_f &&
                   equal(add_t->b, add_f->a)) {
            // select(c, b+a, a+d) -> a + select(x, b, d)
            expr = mutate(add_t->b + Select::make(condition, add_t->a, add_f->b));
        } else if (add_t &&
                   add_f &&
                   equal(add_t->b, add_f->b)) {
            // select(c, b+a, d+a) -> select(x, b, d) + a
            expr = mutate(Select::make(condition, add_t->a, add_f->a) + add_t->b);
        } else if (sub_t &&
                   sub_f &&
                   equal(sub_t->a, sub_f->a)) {
            // select(c, a-b, a-d) -> a - select(x, b, d)
            expr = mutate(sub_t->a - Select::make(condition, sub_t->b, sub_f->b));
        } else if (sub_t &&
                   sub_f &&
                   equal(sub_t->b, sub_f->b)) {
            // select(c, b-a, d-a) -> select(x, b, d) - a
            expr = mutate(Select::make(condition, sub_t->a, sub_f->a) - sub_t->b);\
        } else if (add_t &&
                   sub_f &&
                   equal(add_t->a, sub_f->a)) {
            // select(c, a+b, a-d) -> a + select(x, b, 0-d)
            expr = mutate(add_t->a + Select::make(condition, add_t->b, make_zero(sub_f->b.type()) - sub_f->b));
        } else if (add_t &&
                   sub_f &&
                   equal(add_t->b, sub_f->a)) {
            // select(c, b+a, a-d) -> a + select(x, b, 0-d)
            expr = mutate(add_t->b + Select::make(condition, add_t->a, make_zero(sub_f->b.type()) - sub_f->b));
        } else if (sub_t &&
                   add_f &&
                   equal(sub_t->a, add_f->a)) {
            // select(c, a-b, a+d) -> a + select(x, 0-b, d)
            expr = mutate(sub_t->a + Select::make(condition, make_zero(sub_t->b.type()) - sub_t->b, add_f->b));
        } else if (sub_t &&
                   add_f &&
                   equal(sub_t->a, add_f->b)) {
            // select(c, a-b, d+a) -> a + select(x, 0-b, d)
            expr = mutate(sub_t->a + Select::make(condition, make_zero(sub_t->b.type()) - sub_t->b, add_f->a));
        } else if (mul_t &&
                   mul_f &&
                   equal(mul_t->a, mul_f->a)) {
            // select(c, a*b, a*d) -> a * select(x, b, d)
            expr = mutate(mul_t->a * Select::make(condition, mul_t->b, mul_f->b));
        } else if (mul_t &&
                   mul_f &&
                   equal(mul_t->a, mul_f->b)) {
            // select(c, a*b, d*a) -> a * select(x, b, d)
            expr = mutate(mul_t->a * Select::make(condition, mul_t->b, mul_f->a));
        } else if (mul_t &&
                   mul_f &&
                   equal(mul_t->b, mul_f->a)) {
            // select(c, b*a, a*d) -> a * select(x, b, d)
            expr = mutate(mul_t->b * Select::make(condition, mul_t->a, mul_f->b));
        } else if (mul_t &&
                   mul_f &&
                   equal(mul_t->b, mul_f->b)) {
            // select(c, b*a, d*a) -> select(x, b, d) * a
            expr = mutate(Select::make(condition, mul_t->a, mul_f->a) * mul_t->b);
        } else if (condition.same_as(op->condition) &&
                   true_value.same_as(op->true_value) &&
                   false_value.same_as(op->false_value)) {
            expr = op;
        } else {
            expr = Select::make(condition, true_value, false_value);
        }
    }

    void visit(const Ramp *op) {
        Expr base = mutate(op->base);
        Expr stride = mutate(op->stride);

        if (is_zero(stride)) {
            expr = Broadcast::make(base, op->lanes);
        } else if (base.same_as(op->base) &&
                   stride.same_as(op->stride)) {
            expr = op;
        } else {
            expr = Ramp::make(base, stride, op->lanes);
        }
    }

    void visit(const IfThenElse *op) {
        Expr condition = mutate(op->condition);

        // If (true) ...
        if (is_one(condition)) {
            stmt = mutate(op->then_case);
            return;
        }

        // If (false) ...
        if (is_zero(condition)) {
            stmt = mutate(op->else_case);
            if (!stmt.defined()) {
                // Emit a noop
                stmt = Evaluate::make(0);
            }
            return;
        }

        Stmt then_case = mutate(op->then_case);
        Stmt else_case = mutate(op->else_case);

        // If both sides are no-ops, bail out.
        if (is_no_op(then_case) && is_no_op(else_case)) {
            stmt = then_case;
            return;
        }

        // Remember the statements before substitution.
        Stmt then_nosubs = then_case;
        Stmt else_nosubs = else_case;

        // Mine the condition for useful constraints to apply (eg var == value && bool_param).
        vector<Expr> stack;
        stack.push_back(condition);
        bool and_chain = false, or_chain = false;
        while (!stack.empty()) {
            Expr next = stack.back();
            stack.pop_back();

            if (!or_chain) {
                then_case = substitute(next, const_true(), then_case);
            }
            if (!and_chain) {
                else_case = substitute(next, const_false(), else_case);
            }

            if (const And *a = next.as<And>()) {
                if (!or_chain) {
                    stack.push_back(a->b);
                    stack.push_back(a->a);
                    and_chain = true;
                }
            } else if (const Or *o = next.as<Or>()) {
                if (!and_chain) {
                    stack.push_back(o->b);
                    stack.push_back(o->a);
                    or_chain = true;
                }
            } else {
                const EQ *eq = next.as<EQ>();
                const NE *ne = next.as<NE>();
                const Variable *var = eq ? eq->a.as<Variable>() : next.as<Variable>();

                if (eq && var) {
                    if (!or_chain) {
                        then_case = substitute(var->name, eq->b, then_case);
                    }
                    if (!and_chain && eq->b.type().is_bool()) {
                        else_case = substitute(var->name, !eq->b, then_case);
                    }
                } else if (var) {
                    if (!or_chain) {
                        then_case = substitute(var->name, const_true(), then_case);
                    }
                    if (!and_chain) {
                        else_case = substitute(var->name, const_false(), else_case);
                    }
                } else if (eq && is_const(eq->b) && !or_chain) {
                    // some_expr = const
                    then_case = substitute(eq->a, eq->b, then_case);
                } else if (ne && is_const(ne->b) && !and_chain) {
                    // some_expr != const
                    else_case = substitute(ne->a, ne->b, else_case);
                }
            }
        }

        // If substitutions have been made, simplify again.
        if (!then_case.same_as(then_nosubs)) {
            then_case = mutate(then_case);
        }
        if (!else_case.same_as(else_nosubs)) {
            else_case = mutate(else_case);
        }

        if (condition.same_as(op->condition) &&
            then_case.same_as(op->then_case) &&
            else_case.same_as(op->else_case)) {
            stmt = op;
        } else {
            stmt = IfThenElse::make(condition, then_case, else_case);
        }
    }

    void visit(const Load *op) {
        // Load of a broadcast should be broadcast of the load
        Expr index = mutate(op->index);
        if (const Broadcast *b = index.as<Broadcast>()) {
            Expr load = Load::make(op->type.element_of(), op->name, b->value, op->image, op->param);
            expr = Broadcast::make(load, b->lanes);
        } else if (index.same_as(op->index)) {
            expr = op;
        } else {
            expr = Load::make(op->type, op->name, index, op->image, op->param);
        }
    }

    void visit(const Call *op) {
        // Calls implicitly depend on mins and strides of the buffer referenced
        if (op->call_type == Call::Image || op->call_type == Call::Halide) {
            for (size_t i = 0; i < op->args.size(); i++) {
                {
                    ostringstream oss;
                    oss << op->name << ".stride." << i;
                    string stride = oss.str();
                    if (var_info.contains(stride)) {
                        var_info.ref(stride).old_uses++;
                    }
                }
                {
                    ostringstream oss;
                    oss << op->name << ".min." << i;
                    string min = oss.str();
                    if (var_info.contains(min)) {
                        var_info.ref(min).old_uses++;
                    }
                }
            }
        }

        if (op->is_intrinsic(Call::shift_left) ||
            op->is_intrinsic(Call::shift_right)) {
            Expr a = mutate(op->args[0]), b = mutate(op->args[1]);
            if (propagate_indeterminate_expression(a, b, op->type, &expr)) {
                return;
            }

            int64_t ib = 0;
            if (const_int(b, &ib) || const_uint(b, (uint64_t *)(&ib))) {
                Type t = op->type;

                bool shift_left = op->is_intrinsic(Call::shift_left);
                if (t.is_int() && ib < 0) {
                    shift_left = !shift_left;
                    ib = -ib;
                }

                if (ib >= 0 && ib < std::min(t.bits(), 64) - 1) {
                    ib = 1LL << ib;
                    b = make_const(t, ib);

                    if (shift_left) {
                        expr = mutate(Mul::make(a, b));
                    } else {
                        expr = mutate(Div::make(a, b));
                    }
                    return;
                } else {
                    user_warning << "Cannot replace bit shift with arithmetic "
                                 << "operator (integer overflow).\n";
                }
            }

            if (a.same_as(op->args[0]) && b.same_as(op->args[1])) {
                expr = op;
            } else if (op->is_intrinsic(Call::shift_left)) {
                expr = a << b;
            } else {
                expr = a >> b;
            }
        } else if (op->is_intrinsic(Call::bitwise_and)) {
            Expr a = mutate(op->args[0]), b = mutate(op->args[1]);
            if (propagate_indeterminate_expression(a, b, op->type, &expr)) {
                return;
            }

            int64_t ib = 0;
            uint64_t ub = 0;
            int bits;

            if (const_int(b, &ib) &&
                !b.type().is_max(ib) &&
                is_const_power_of_two_integer(make_const(a.type(), ib + 1), &bits)) {
                expr = Mod::make(a, make_const(a.type(), ib + 1));
            } else if (const_uint(b, &ub)) {
                if (b.type().is_max(ub)) {
                    expr = a;
                } else if (is_const_power_of_two_integer(make_const(a.type(), ub + 1), &bits)) {
                    expr = Mod::make(a, make_const(a.type(), ub + 1));
                }
            } else if (a.same_as(op->args[0]) && b.same_as(op->args[1])) {
                expr = op;
            } else {
                expr = a & b;
            }
        } else if (op->is_intrinsic(Call::bitwise_or)) {
            Expr a = mutate(op->args[0]), b = mutate(op->args[1]);
            if (propagate_indeterminate_expression(a, b, op->type, &expr)) {
                return;
            }
            if (a.same_as(op->args[0]) && b.same_as(op->args[1])) {
                expr = op;
            } else {
                expr = a | b;
            }
        } else if (op->is_intrinsic(Call::abs)) {
            // Constant evaluate abs(x).
            Expr a = mutate(op->args[0]);
            if (propagate_indeterminate_expression(a, op->type, &expr)) {
                return;
            }
            Type ta = a.type();
            int64_t ia = 0;
            double fa = 0;
            if (ta.is_int() && const_int(a, &ia)) {
                if (ia < 0 && !(Int(64).is_min(ia))) {
                    ia = -ia;
                }
                expr = make_const(op->type, ia);
            } else if (ta.is_uint()) {
                // abs(uint) is a no-op.
                expr = a;
            } else if (const_float(a, &fa)) {
                if (fa < 0) {
                    fa = -fa;
                }
                expr = make_const(a.type(), fa);
            } else if (a.same_as(op->args[0])) {
                expr = op;
            } else {
                expr = abs(a);
            }
        } else if (op->call_type == Call::PureExtern &&
                   op->name == "is_nan_f32") {
            Expr arg = mutate(op->args[0]);
            double f = 0.0;
            if (const_float(arg, &f)) {
                expr = std::isnan(f);
            } else if (arg.same_as(op->args[0])) {
                expr = op;
            } else {
                expr = Call::make(op->type, op->name, {arg}, op->call_type);
            }
        } else if (op->is_intrinsic(Call::interleave_vectors)) {
            // Mutate the args
            vector<Expr> new_args;
            bool changed = false;
            for (Expr arg : op->args) {
                Expr new_arg = mutate(arg);
                if (!arg.same_as(new_arg)) {
                    changed = true;
                }
                new_args.push_back(new_arg);
            }
            int terms = (int)new_args.size();

            // Try to collapse an interleave of ramps into a single ramp.
            const Ramp *r = new_args[0].as<Ramp>();
            if (r) {
                bool can_collapse = true;
                for (size_t i = 1; i < new_args.size(); i++) {
                    // If we collapse these terms into a single ramp,
                    // the new stride is going to be the old stride
                    // divided by the number of terms, so the
                    // difference between two adjacent terms in the
                    // interleave needs to be a broadcast of the new
                    // stride.
                    Expr diff = mutate(new_args[i] - new_args[i-1]);
                    const Broadcast *b = diff.as<Broadcast>();
                    if (b) {
                        Expr check = mutate(b->value * terms - r->stride);
                        can_collapse &= is_zero(check);
                    } else {
                        can_collapse = false;
                    }
                }
                if (can_collapse) {
                    expr = Ramp::make(r->base, mutate(r->stride / terms), r->lanes * terms);
                    return;
                }
            }

            // Try to collapse an interleave of strided loads of ramps
            // from the same buffer into a single load of a ramp.
            if (const Load *first_load = new_args[0].as<Load>()) {
                vector<Expr> load_indices;
                for (Expr e : new_args) {
                    const Load *load = e.as<Load>();
                    if (load && load->name == first_load->name) {
                        load_indices.push_back(load->index);
                    }
                }

                if ((int)load_indices.size() == terms) {
                    Type t = load_indices[0].type().with_lanes(load_indices[0].type().lanes() * terms);
                    Expr interleaved_index = Call::make(t, Call::interleave_vectors, load_indices, Call::PureIntrinsic);
                    interleaved_index = mutate(interleaved_index);
                    if (interleaved_index.as<Ramp>()) {
                        t = first_load->type;
                        t = t.with_lanes(t.lanes() * terms);
                        expr = Load::make(t, first_load->name, interleaved_index, first_load->image, first_load->param);
                        return;
                    }
                }
            }

            if (!changed) {
                expr = op;
            } else {
                expr = Call::make(op->type, op->name, new_args, op->call_type);
            }
        } else if (op->is_intrinsic(Call::shuffle_vector) &&
                   op->args.size() == 2 &&
                   (op->args[0].as<Ramp>() ||
                    op->args[0].as<Broadcast>())) {
            // Extracting a single lane of a ramp or broadcast
            if (const Ramp *r = op->args[0].as<Ramp>()) {
                expr = mutate(r->base + op->args[1]*r->stride);
            } else if (const Broadcast *b = op->args[0].as<Broadcast>()) {
                expr = mutate(b->value);
            } else {
                internal_error << "Unreachable";
            }
        } else if (op->is_intrinsic(Call::predicated_store)) {
            IRMutator::visit(op);
            const Call *call = expr.as<Call>();

            Expr pred = call->args[1];
            internal_assert(pred.defined());
            if (is_zero(pred)) {
                // Predicate of a predicated store is always false
                expr = make_zero(op->type);
                return;
            }

            internal_assert(call->args.size() == 3) << "predicated_store takes three arguments: {store addr, predicate, value}\n";
            const Call *addr = call->args[0].as<Call>();
            internal_assert(addr && (addr->is_intrinsic(Call::address_of)))
                << "The first argument to predicated_store must be call to address_of of the store\n";
            const Broadcast *broadcast = addr->args[0].as<Broadcast>();
            const Load *load = broadcast ? broadcast->value.as<Load>() : addr->args[0].as<Load>();
            internal_assert(load) << "The sole argument to address_of must be a load or broadcast of load\n";

            const Call *val = call->args[2].as<Call>();
            if (val && val->is_intrinsic(Call::predicated_load)) {
                const Call *load_addr = call->args[0].as<Call>();
                internal_assert(load_addr);
                const Broadcast *b = load_addr->args[0].as<Broadcast>();
                const Load *l = b ? b->value.as<Load>() : load_addr->args[0].as<Load>();
                Expr store_index = broadcast ? Broadcast::make(load->index, broadcast->lanes) : load->index;
                Expr val_index = b ? Broadcast::make(l->index, b->lanes) : l->index;
                if (l && (l->name == load->name) && equal(val_index, store_index)) {
                    // foo[ramp(x, 0, 1)] = foo[ramp(x, 0, 1)] is a no-op
                    expr = make_zero(op->type);
                }
            }

        } else if (op->is_intrinsic(Call::predicated_load)) {
            IRMutator::visit(op);
            const Call *call = expr.as<Call>();

            Expr pred = call->args[1];
            internal_assert(pred.defined());
            if (is_zero(pred)) {
                // Predicate of a predicated load is always false. Replace
                // with undef
                expr = undef(call->type);
            }
        } else if (op->is_intrinsic(Call::stringify)) {
            // Eagerly concat constant arguments to a stringify.
            bool changed = false;
            vector<Expr> new_args;
            const StringImm *last = nullptr;
            for (size_t i = 0; i < op->args.size(); i++) {
                Expr arg = mutate(op->args[i]);
                if (!arg.same_as(op->args[i])) {
                    changed = true;
                }
                const StringImm *string_imm = arg.as<StringImm>();
                const IntImm    *int_imm    = arg.as<IntImm>();
                const FloatImm  *float_imm  = arg.as<FloatImm>();
                // We use snprintf here rather than stringstreams,
                // because the runtime's float printing is guaranteed
                // to match snprintf.
                char buf[64]; // Large enough to hold the biggest float literal.
                if (last && string_imm) {
                    new_args.back() = last->value + string_imm->value;
                    changed = true;
                } else if (int_imm) {
                    snprintf(buf, sizeof(buf), "%lld", (long long)int_imm->value);
                    if (last) {
                        new_args.back() = last->value + buf;
                    } else {
                        new_args.push_back(string(buf));
                    }
                    changed = true;
                } else if (last && float_imm) {
                    snprintf(buf, sizeof(buf), "%f", float_imm->value);
                    if (last) {
                        new_args.back() = last->value + buf;
                    } else {
                        new_args.push_back(string(buf));
                    }
                    changed = true;
                } else {
                    new_args.push_back(arg);
                }
                last = new_args.back().as<StringImm>();
            }

            if (new_args.size() == 1 && new_args[0].as<StringImm>()) {
                // stringify of a string constant is just the string constant
                expr = new_args[0];
            } else if (changed) {
                expr = Call::make(op->type, op->name, new_args, op->call_type);
            } else {
                expr = op;
            }
        } else if (op->call_type == Call::PureExtern &&
                   op->name == "sqrt_f32") {
            Expr arg = mutate(op->args[0]);
            if (propagate_indeterminate_expression(arg, op->type, &expr)) {
                return;
            }
            if (const double *f = as_const_float(arg)) {
                expr = FloatImm::make(arg.type(), std::sqrt(*f));
            } else if (!arg.same_as(op->args[0])) {
                expr = Call::make(op->type, op->name, {arg}, op->call_type);
            } else {
                expr = op;
            }
        } else if (op->call_type == Call::PureExtern &&
                   op->name == "log_f32") {
            Expr arg = mutate(op->args[0]);
            if (propagate_indeterminate_expression(arg, op->type, &expr)) {
                return;
            }
            if (const double *f = as_const_float(arg)) {
                expr = FloatImm::make(arg.type(), std::log(*f));
            } else if (!arg.same_as(op->args[0])) {
                expr = Call::make(op->type, op->name, {arg}, op->call_type);
            } else {
                expr = op;
            }
        } else if (op->call_type == Call::PureExtern &&
                   op->name == "exp_f32") {
            Expr arg = mutate(op->args[0]);
            if (propagate_indeterminate_expression(arg, op->type, &expr)) {
                return;
            }
            if (const double *f = as_const_float(arg)) {
                expr = FloatImm::make(arg.type(), std::exp(*f));
            } else if (!arg.same_as(op->args[0])) {
                expr = Call::make(op->type, op->name, {arg}, op->call_type);
            } else {
                expr = op;
            }
        } else if (op->call_type == Call::PureExtern &&
                   op->name == "pow_f32") {
            Expr arg0 = mutate(op->args[0]);
            Expr arg1 = mutate(op->args[1]);
            if (propagate_indeterminate_expression(arg0, arg1, op->type, &expr)) {
                return;
            }
            const double *f0 = as_const_float(arg0);
            const double *f1 = as_const_float(arg1);
            if (f0 && f1) {
                expr = FloatImm::make(arg0.type(), std::pow(*f0, *f1));
            } else if (!arg0.same_as(op->args[0]) || !arg1.same_as(op->args[1])) {
                expr = Call::make(op->type, op->name, {arg0, arg1}, op->call_type);
            } else {
                expr = op;
            }
        } else if (op->call_type == Call::PureExtern &&
                   (op->name == "floor_f32" || op->name == "ceil_f32" ||
                    op->name == "round_f32" || op->name == "trunc_f32")) {
            internal_assert(op->args.size() == 1);
            Expr arg = mutate(op->args[0]);
            if (propagate_indeterminate_expression(arg, op->type, &expr)) {
                return;
            }
            const Call *call = arg.as<Call>();
            if (const double *f = as_const_float(arg)) {
                if (op->name == "floor_f32") {
                    expr = FloatImm::make(arg.type(), std::floor(*f));
                } else if (op->name == "ceil_f32") {
                    expr = FloatImm::make(arg.type(), std::ceil(*f));
                } else if (op->name == "round_f32") {
                    expr = FloatImm::make(arg.type(), std::nearbyint(*f));
                } else if (op->name == "trunc_f32") {
                    expr = FloatImm::make(arg.type(), (*f < 0 ? std::ceil(*f) : std::floor(*f)));
                }
            } else if (call && call->call_type == Call::PureExtern &&
                       (call->name == "floor_f32" || call->name == "ceil_f32" ||
                        call->name == "round_f32" || call->name == "trunc_f32")) {
                // For any combination of these integer-valued functions, we can
                // discard the outer function. For example, floor(ceil(x)) == ceil(x).
                expr = call;
            } else if (!arg.same_as(op->args[0])) {
                expr = Call::make(op->type, op->name, {arg}, op->call_type);
            } else {
                expr = op;
            }
        } else {
            IRMutator::visit(op);
        }
    }
    template <typename T>
    Expr hoist_slice_vector(Expr e) {
        const T *op = e.as<T>();
        internal_assert(op);
        debug(4) << "Trying to hoist slice vector " << (Expr) op << "\n";

        const Call *call_a = op->a.template as<Call>();
        const Call *call_b = op->b.template as<Call>();

        internal_assert(call_a && call_b &&
                        call_a->is_intrinsic(Call::slice_vector) &&
                        call_b->is_intrinsic(Call::slice_vector));

        if (!equal(call_a->args[1], call_b->args[1]) ||
            !equal(call_a->args[2], call_b->args[2])) {
            debug(4) << " ...unable to hoist - slice vector arguments don't match\n";
            return e;
        }

        const Call *concat_a = call_a->args[0].as<Call>();
        const Call *concat_b = call_b->args[0].as<Call>();
        if (!concat_a || !concat_b) {
            debug(4) << " ...unable to hoist - both operands are not concat_vectors\n";
            return e;
        }

        const std::vector<Expr> &slices_a = concat_a->args;
        const std::vector<Expr> &slices_b = concat_b->args;
        if (slices_a.size() != slices_b.size()) {
            return e;
        }

        for (size_t i = 0; i < slices_a.size(); i++) {
            if (slices_a[i].type() != slices_b[i].type()) {
                debug(4) << " ...unable to hoist - type mismatch\n";
                return e;
            }
        }

        vector<Expr> new_slices;
        for (size_t i = 0; i < slices_a.size(); i++) {
            new_slices.push_back(T::make(slices_a[i], slices_b[i]));
        }

        Expr start_lane = call_a->args[1];
        Expr result_lanes = call_a->args[3];
        Expr concat_v = Call::make(concat_a->type, Call::concat_vectors, new_slices, Call::PureIntrinsic);
        Expr ret_expr = Call::make(op->type, Call::slice_vector,
                                   {concat_v, start_lane, call_a->args[2], result_lanes},
                                   Call::PureIntrinsic);
        debug(4) << "Hoisting slice_vector: " << ret_expr << "\n";
        return ret_expr;
    }

    template<typename T, typename Body>
    Body simplify_let(const T *op) {
        internal_assert(!var_info.contains(op->name))
            << "Simplify only works on code where every name is unique. Repeated name: " << op->name << "\n";

        // If the value is trivial, make a note of it in the scope so
        // we can subs it in later
        Expr value = mutate(op->value);
        Body body = op->body;

        // Iteratively peel off certain operations from the let value and push them inside.
        Expr new_value = value;
        string new_name = op->name + ".s";
        Expr new_var = Variable::make(new_value.type(), new_name);
        Expr replacement = new_var;

        debug(4) << "simplify let " << op->name << " = " << value << " in ... " << op->name << " ...\n";

        while (1) {
            const Variable *var = new_value.as<Variable>();
            const Add *add = new_value.as<Add>();
            const Sub *sub = new_value.as<Sub>();
            const Mul *mul = new_value.as<Mul>();
            const Div *div = new_value.as<Div>();
            const Mod *mod = new_value.as<Mod>();
            const Min *min = new_value.as<Min>();
            const Max *max = new_value.as<Max>();
            const Ramp *ramp = new_value.as<Ramp>();
            const Cast *cast = new_value.as<Cast>();
            const Broadcast *broadcast = new_value.as<Broadcast>();
            const Call *call = new_value.as<Call>();
            const Variable *var_b = nullptr;
            const Variable *var_a = nullptr;
            if (add) {
                var_b = add->b.as<Variable>();
            } else if (sub) {
                var_b = sub->b.as<Variable>();
            } else if (mul) {
                var_b = mul->b.as<Variable>();
            } else if (call && call->is_intrinsic(Call::concat_vectors) &&
                       (call->args.size() == 2)) {
                var_a = call->args[0].as<Variable>();
                var_b = call->args[1].as<Variable>();
            }

            if (is_const(new_value)) {
                replacement = substitute(new_name, new_value, replacement);
                new_value = Expr();
                break;
            } else if (var) {
                replacement = substitute(new_name, var, replacement);
                new_value = Expr();
                break;
            } else if (add && (is_const(add->b) || var_b)) {
                replacement = substitute(new_name, Add::make(new_var, add->b), replacement);
                new_value = add->a;
            } else if (mul && (is_const(mul->b) || var_b)) {
                replacement = substitute(new_name, Mul::make(new_var, mul->b), replacement);
                new_value = mul->a;
            } else if (div && is_const(div->b)) {
                replacement = substitute(new_name, Div::make(new_var, div->b), replacement);
                new_value = div->a;
            } else if (sub && (is_const(sub->b) || var_b)) {
                replacement = substitute(new_name, Sub::make(new_var, sub->b), replacement);
                new_value = sub->a;
            } else if (mod && is_const(mod->b)) {
                replacement = substitute(new_name, Mod::make(new_var, mod->b), replacement);
                new_value = mod->a;
            } else if (min && is_const(min->b)) {
                replacement = substitute(new_name, Min::make(new_var, min->b), replacement);
                new_value = min->a;
            } else if (max && is_const(max->b)) {
                replacement = substitute(new_name, Max::make(new_var, max->b), replacement);
                new_value = max->a;
            } else if (ramp && is_const(ramp->stride)) {
                new_value = ramp->base;
                new_var = Variable::make(new_value.type(), new_name);
                replacement = substitute(new_name, Ramp::make(new_var, ramp->stride, ramp->lanes), replacement);
            } else if (broadcast) {
                new_value = broadcast->value;
                new_var = Variable::make(new_value.type(), new_name);
                replacement = substitute(new_name, Broadcast::make(new_var, broadcast->lanes), replacement);
            } else if (cast && cast->type.bits() > cast->value.type().bits()) {
                // Widening casts get pushed inwards, narrowing casts
                // stay outside. This keeps the temporaries small, and
                // helps with peephole optimizations in codegen that
                // skip the widening entirely.
                new_value = cast->value;
                new_var = Variable::make(new_value.type(), new_name);
                replacement = substitute(new_name, Cast::make(cast->type, new_var), replacement);
            } else if (call && call->is_intrinsic(Call::slice_vector)) {
                new_value = call->args[0];
                new_var = Variable::make(new_value.type(), new_name);
                replacement = substitute(new_name, Call::make(call->type, Call::slice_vector,
                                                              {new_var, call->args[1], call->args[2], call->args[3]},
                                                              Call::PureIntrinsic), replacement);
            } else if (call && call->is_intrinsic(Call::concat_vectors) &&
                       ((var_a && !var_b) || (!var_a && var_b))) {
                new_var = Variable::make(var_a ? call->args[1].type() : call->args[0].type(), new_name);
                Expr op_a = var_a ? call->args[0] : new_var;
                Expr op_b = var_a ? new_var : call->args[1];
                replacement = substitute(new_name, Call::make(call->type, Call::concat_vectors,
                                                              {op_a, op_b}, Call::PureIntrinsic), replacement);
                new_value = var_a ? call->args[1] : call->args[0];
            } else {
                break;
            }
        }

        if (new_value.same_as(value)) {
            // Nothing to substitute
            new_value = Expr();
            replacement = Expr();
        } else {
            debug(4) << "new let " << new_name << " = " << new_value << " in ... " << replacement << " ...\n";
        }

        VarInfo info;
        info.old_uses = 0;
        info.new_uses = 0;
        info.replacement = replacement;

        var_info.push(op->name, info);

        // Before we enter the body, track the alignment info
        bool new_value_alignment_tracked = false, new_value_bounds_tracked = false;
        if (new_value.defined() && no_overflow_scalar_int(new_value.type())) {
            ModulusRemainder mod_rem = modulus_remainder(new_value, alignment_info);
            if (mod_rem.modulus > 1) {
                alignment_info.push(new_name, mod_rem);
                new_value_alignment_tracked = true;
            }
            int64_t val_min, val_max;
            if (const_int_bounds(new_value, &val_min, &val_max)) {
                bounds_info.push(new_name, make_pair(val_min, val_max));
                new_value_bounds_tracked = true;
            }
        }
        bool value_alignment_tracked = false, value_bounds_tracked = false;;
        if (no_overflow_scalar_int(value.type())) {
            ModulusRemainder mod_rem = modulus_remainder(value, alignment_info);
            if (mod_rem.modulus > 1) {
                alignment_info.push(op->name, mod_rem);
                value_alignment_tracked = true;
            }
            int64_t val_min, val_max;
            if (const_int_bounds(value, &val_min, &val_max)) {
                bounds_info.push(op->name, make_pair(val_min, val_max));
                value_bounds_tracked = true;
            }
        }

        body = mutate(body);

        if (value_alignment_tracked) {
            alignment_info.pop(op->name);
        }
        if (value_bounds_tracked) {
            bounds_info.pop(op->name);
        }
        if (new_value_alignment_tracked) {
            alignment_info.pop(new_name);
        }
        if (new_value_bounds_tracked) {
            bounds_info.pop(new_name);
        }

        info = var_info.get(op->name);
        var_info.pop(op->name);

        Body result = body;

        if (new_value.defined() && info.new_uses > 0) {
            // The new name/value may be used
            result = T::make(new_name, new_value, result);
        }

        if (info.old_uses > 0) {
            // The old name is still in use. We'd better keep it as well.
            result = T::make(op->name, value, result);
        }

        // Don't needlessly make a new Let/LetStmt node.  (Here's a
        // piece of template syntax I've never needed before).
        const T *new_op = result.template as<T>();
        if (new_op &&
            new_op->name == op->name &&
            new_op->body.same_as(op->body) &&
            new_op->value.same_as(op->value)) {
            return op;
        }

        return result;

    }


    void visit(const Let *op) {
        if (simplify_lets) {
            expr = simplify_let<Let, Expr>(op);
        } else {
            IRMutator::visit(op);
        }
    }

    void visit(const LetStmt *op) {
        if (simplify_lets) {
            stmt = simplify_let<LetStmt, Stmt>(op);
        } else {
            IRMutator::visit(op);
        }
    }

    void visit(const AssertStmt *op) {
        IRMutator::visit(op);

        const AssertStmt *a = stmt.as<AssertStmt>();
        if (a && is_zero(a->condition)) {
            user_warning << "This pipeline is guaranteed to fail an assertion at runtime: \n"
                         << stmt << "\n";
        } else if (a && is_one(a->condition)) {
            stmt = Evaluate::make(0);
        }
    }


    void visit(const For *op) {
        Expr new_min = mutate(op->min);
        Expr new_extent = mutate(op->extent);

        int64_t new_min_int, new_extent_int;
        bool bounds_tracked = false;
        if (const_int(new_min, &new_min_int) &&
            const_int(new_extent, &new_extent_int)) {
            bounds_tracked = true;
            int64_t new_max_int = new_min_int + new_extent_int - 1;
            bounds_info.push(op->name, make_pair(new_min_int, new_max_int));
        }

        Stmt new_body = mutate(op->body);

        if (bounds_tracked) {
            bounds_info.pop(op->name);
        }

        if (is_no_op(new_body)) {
            stmt = new_body;
        } else if (op->min.same_as(new_min) &&
            op->extent.same_as(new_extent) &&
            op->body.same_as(new_body)) {
            stmt = op;
        } else {
            stmt = For::make(op->name, new_min, new_extent, op->for_type, op->device_api, new_body);
        }
    }

    void visit(const Provide *op) {
        // Provides implicitly depend on mins and strides of the buffer referenced
        for (size_t i = 0; i < op->args.size(); i++) {
            {
                ostringstream oss;
                oss << op->name << ".stride." << i;
                string stride = oss.str();
                if (var_info.contains(stride)) {
                    var_info.ref(stride).old_uses++;
                }
            }
            {
                ostringstream oss;
                oss << op->name << ".min." << i;
                string min = oss.str();
                if (var_info.contains(min)) {
                    var_info.ref(min).old_uses++;
                }
            }
        }

        IRMutator::visit(op);
    }

    void visit(const Store *op) {
        Expr value = mutate(op->value);
        Expr index = mutate(op->index);

        const Load *load = value.as<Load>();

        if (is_undef(value) || (load && load->name == op->name && equal(load->index, index))) {
            // foo[x] = foo[x] or foo[x] = undef is a no-op
            stmt = Evaluate::make(0);
        } else if (value.same_as(op->value) && index.same_as(op->index)) {
            stmt = op;
        } else {
            stmt = Store::make(op->name, value, index, op->param);
        }
    }

    void visit(const Allocate *op) {
        std::vector<Expr> new_extents;
        bool all_extents_unmodified = true;
        for (size_t i = 0; i < op->extents.size(); i++) {
            new_extents.push_back(mutate(op->extents[i]));
            all_extents_unmodified &= new_extents[i].same_as(op->extents[i]);
        }
        Stmt body = mutate(op->body);
        Expr condition = mutate(op->condition);
        Expr new_expr;
        if (op->new_expr.defined()) {
            new_expr = mutate(op->new_expr);
        }
        const IfThenElse *body_if = body.as<IfThenElse>();
        if (body_if &&
            op->condition.defined() &&
            equal(op->condition, body_if->condition)) {
            // We can move the allocation into the if body case. The
            // else case must not use it.
            stmt = Allocate::make(op->name, op->type, new_extents,
                                  condition, body_if->then_case,
                                  new_expr, op->free_function);
            stmt = IfThenElse::make(body_if->condition, stmt, body_if->else_case);
        } else if (all_extents_unmodified &&
                   body.same_as(op->body) &&
                   condition.same_as(op->condition) &&
                   new_expr.same_as(op->new_expr)) {
            stmt = op;
        } else {
            stmt = Allocate::make(op->name, op->type, new_extents,
                                  condition, body,
                                  new_expr, op->free_function);
        }
    }

    void visit(const ProducerConsumer *op) {
        Stmt body = mutate(op->body);

        if (is_no_op(body)) {
            stmt = Evaluate::make(0);
        } else if (body.same_as(op->body)) {
            stmt = op;
        } else {
            stmt = ProducerConsumer::make(op->name, op->is_producer, body);
        }
    }

    void visit(const Block *op) {
        Stmt first = mutate(op->first);
        Stmt rest = mutate(op->rest);

        // Check if both halves start with a let statement.
        const LetStmt *let_first = first.as<LetStmt>();
        const LetStmt *let_rest = rest.as<LetStmt>();
        const IfThenElse *if_first = first.as<IfThenElse>();
        const IfThenElse *if_rest = rest.as<IfThenElse>();

        if (is_no_op(first) &&
            is_no_op(rest)) {
            stmt = Evaluate::make(0);
        } else if (is_no_op(first)) {
            stmt = rest;
        } else if (is_no_op(rest)) {
            stmt = first;
        } else if (let_first &&
                   let_rest &&
                   equal(let_first->value, let_rest->value)) {

            // Do both first and rest start with the same let statement (occurs when unrolling).
            Stmt new_block = mutate(Block::make(let_first->body, let_rest->body));

            // We need to make a new name since we're pulling it out to a
            // different scope.
            string var_name = unique_name('t');
            Expr new_var = Variable::make(let_first->value.type(), var_name);
            new_block = substitute(let_first->name, new_var, new_block);
            new_block = substitute(let_rest->name, new_var, new_block);

            stmt = LetStmt::make(var_name, let_first->value, new_block);
        } else if (if_first &&
                   if_rest &&
                   equal(if_first->condition, if_rest->condition)) {
            // Two ifs with matching conditions
            Stmt then_case = mutate(Block::make(if_first->then_case, if_rest->then_case));
            Stmt else_case;
            if (if_first->else_case.defined() && if_rest->else_case.defined()) {
                else_case = mutate(Block::make(if_first->else_case, if_rest->else_case));
            } else if (if_first->else_case.defined()) {
                // We already simplified the body of the ifs.
                else_case = if_first->else_case;
            } else {
                else_case = if_rest->else_case;
            }
            stmt = IfThenElse::make(if_first->condition, then_case, else_case);
        } else if (if_first &&
                   if_rest &&
                   !if_rest->else_case.defined() &&
                   is_one(mutate((if_first->condition && if_rest->condition) == if_rest->condition))) {
            // Two ifs where the second condition is tighter than
            // the first condition.  The second if can be nested
            // inside the first one, because if it's true the
            // first one must also be true.
            Stmt then_case = mutate(Block::make(if_first->then_case, if_rest));
            Stmt else_case = mutate(if_first->else_case);
            stmt = IfThenElse::make(if_first->condition, then_case, else_case);
        } else if (op->first.same_as(first) &&
                   op->rest.same_as(rest)) {
            stmt = op;
        } else {
            stmt = Block::make(first, rest);
        }
    }
};

Expr simplify(Expr e, bool simplify_lets,
              const Scope<Interval> &bounds,
              const Scope<ModulusRemainder> &alignment) {
    return Simplify(simplify_lets, &bounds, &alignment).mutate(e);
}

Stmt simplify(Stmt s, bool simplify_lets,
              const Scope<Interval> &bounds,
              const Scope<ModulusRemainder> &alignment) {
    return Simplify(simplify_lets, &bounds, &alignment).mutate(s);
}

class SimplifyExprs : public IRMutator {
public:
    using IRMutator::mutate;
    Expr mutate(Expr e) {
        return simplify(e);
    }
};

Stmt simplify_exprs(Stmt s) {
    return SimplifyExprs().mutate(s);
}

bool can_prove(Expr e) {
    internal_assert(e.type().is_bool())
        << "Argument to can_prove is not a boolean Expr: " << e << "\n";
    return is_one(simplify(e));
}

namespace {

void check(Expr a, Expr b) {
    //debug(0) << "Checking that " << a << " -> " << b << "\n";
    Expr simpler = simplify(a);
    if (!equal(simpler, b)) {
        internal_error
            << "\nSimplification failure:\n"
            << "Input: " << a << '\n'
            << "Output: " << simpler << '\n'
            << "Expected output: " << b << '\n';
    }
}

void check(Stmt a, Stmt b) {
    //debug(0) << "Checking that " << a << " -> " << b << "\n";
    Stmt simpler = simplify(a);
    if (!equal(simpler, b)) {
        internal_error
            << "\nSimplification failure:\n"
            << "Input: " << a << '\n'
            << "Output: " << simpler << '\n'
            << "Expected output: " << b << '\n';
    }
}

void check_in_bounds(Expr a, Expr b, const Scope<Interval> &bi) {
    //debug(0) << "Checking that " << a << " -> " << b << "\n";
    Expr simpler = simplify(a, true, bi);
    if (!equal(simpler, b)) {
        internal_error
            << "\nSimplification failure:\n"
            << "Input: " << a << '\n'
            << "Output: " << simpler << '\n'
            << "Expected output: " << b << '\n';
    }
}

// Helper functions to use in the tests below
Expr interleave_vectors(vector<Expr> e) {
    Type t = e[0].type().with_lanes(e[0].type().lanes() * e.size());
    return Call::make(t, Call::interleave_vectors, e, Call::PureIntrinsic);
}

Expr ramp(Expr base, Expr stride, int w) {
    return Ramp::make(base, stride, w);
}

Expr broadcast(Expr base, int w) {
    return Broadcast::make(base, w);
}

void check_casts() {
    Expr x = Var("x");

    check(cast(Int(32), cast(Int(32), x)), x);
    check(cast(Float(32), 3), 3.0f);
    check(cast(Int(32), 5.0f), 5);

    check(cast(Int(32), cast(Int(8), 3)), 3);
    check(cast(Int(32), cast(Int(8), 1232)), -48);

    // Check redundant casts
    check(cast(Float(32), cast(Float(64), x)), cast(Float(32), x));
    check(cast(Int(16), cast(Int(32), x)), cast(Int(16), x));
    check(cast(Int(16), cast(UInt(32), x)), cast(Int(16), x));
    check(cast(UInt(16), cast(Int(32), x)), cast(UInt(16), x));
    check(cast(UInt(16), cast(UInt(32), x)), cast(UInt(16), x));

    // Check evaluation of constant expressions involving casts
    check(cast(UInt(16), 53) + cast(UInt(16), 87), make_const(UInt(16), 140));
    check(cast(Int(8), 127) + cast(Int(8), 1), make_const(Int(8), -128));
    check(cast(UInt(16), -1) - cast(UInt(16), 1), make_const(UInt(16), 65534));
    check(cast(Int(16), 4) * cast(Int(16), -5), make_const(Int(16), -20));
    check(cast(Int(16), 16) / cast(Int(16), 4), make_const(Int(16), 4));
    check(cast(Int(16), 23) % cast(Int(16), 5), make_const(Int(16), 3));
    check(min(cast(Int(16), 30000), cast(Int(16), -123)), make_const(Int(16), -123));
    check(max(cast(Int(16), 30000), cast(Int(16), 65000)), make_const(Int(16), 30000));
    check(cast(UInt(16), -1) == cast(UInt(16), 65535), const_true());
    check(cast(UInt(16), 65) == cast(UInt(16), 66), const_false());
    check(cast(UInt(16), -1) < cast(UInt(16), 65535), const_false());
    check(cast(UInt(16), 65) < cast(UInt(16), 66), const_true());
    check(cast(UInt(16), 123.4f), make_const(UInt(16), 123));
    check(cast(Float(32), cast(UInt(16), 123456.0f)), 57920.0f);
    // Specific checks for 32 bit unsigned expressions - ensure simplifications are actually unsigned.
    // 4000000000 (4 billion) is less than 2^32 but more than 2^31.  As an int, it is negative.
    check(cast(UInt(32), (int) 4000000000UL) + cast(UInt(32), 5), make_const(UInt(32), (int) 4000000005UL));
    check(cast(UInt(32), (int) 4000000000UL) - cast(UInt(32), 5), make_const(UInt(32), (int) 3999999995UL));
    check(cast(UInt(32), (int) 4000000000UL) / cast(UInt(32), 5), make_const(UInt(32), 800000000));
    check(cast(UInt(32), 800000000) * cast(UInt(32), 5), make_const(UInt(32), (int) 4000000000UL));
    check(cast(UInt(32), (int) 4000000023UL) % cast(UInt(32), 100), make_const(UInt(32), 23));
    check(min(cast(UInt(32), (int) 4000000023UL) , cast(UInt(32), 1000)), make_const(UInt(32), (int) 1000));
    check(max(cast(UInt(32), (int) 4000000023UL) , cast(UInt(32), 1000)), make_const(UInt(32), (int) 4000000023UL));
    check(cast(UInt(32), (int) 4000000023UL) < cast(UInt(32), 1000), const_false());
    check(cast(UInt(32), (int) 4000000023UL) == cast(UInt(32), 1000), const_false());

    check(cast(Float(64), 0.5f), Expr(0.5));
    check((x - cast(Float(64), 0.5f)) * (x - cast(Float(64), 0.5f)),
          (x + Expr(-0.5)) * (x + Expr(-0.5)));

    check(cast(Int(64, 3), ramp(5.5f, 2.0f, 3)),
          cast(Int(64, 3), ramp(5.5f, 2.0f, 3)));
    check(cast(Int(64, 3), ramp(x, 2, 3)),
          ramp(cast(Int(64), x), cast(Int(64), 2), 3));

    // Check cancellations can occur through casts
    check(cast(Int(64), x + 1) - cast(Int(64), x), cast(Int(64), 1));
    check(cast(Int(64), 1 + x) - cast(Int(64), x), cast(Int(64), 1));
    // But only when overflow is undefined for the type
    check(cast(UInt(8), x + 1) - cast(UInt(8), x),
          cast(UInt(8), x + 1) - cast(UInt(8), x));
}

void check_algebra() {
    Expr x = Var("x"), y = Var("y"), z = Var("z"), w = Var("w"), v = Var("v");
    Expr xf = cast<float>(x);
    Expr yf = cast<float>(y);
    Expr t = const_true(), f = const_false();

    check(3 + x, x + 3);
    check(x + 0, x);
    check(0 + x, x);
    check(Expr(ramp(x, 2, 3)) + Expr(ramp(y, 4, 3)), ramp(x+y, 6, 3));
    check(Expr(broadcast(4.0f, 5)) + Expr(ramp(3.25f, 4.5f, 5)), ramp(7.25f, 4.5f, 5));
    check(Expr(ramp(3.25f, 4.5f, 5)) + Expr(broadcast(4.0f, 5)), ramp(7.25f, 4.5f, 5));
    check(Expr(broadcast(3, 3)) + Expr(broadcast(1, 3)), broadcast(4, 3));
    check((x + 3) + 4, x + 7);
    check(4 + (3 + x), x + 7);
    check((x + 3) + y, (x + y) + 3);
    check(y + (x + 3), (y + x) + 3);
    check((3 - x) + x, 3);
    check(x + (3 - x), 3);
    check(x*y + x*z, x*(y+z));
    check(x*y + z*x, x*(y+z));
    check(y*x + x*z, x*(y+z));
    check(y*x + z*x, x*(y+z));

    check(x - 0, x);
    check((x/y) - (x/y), 0);
    check(x - 2, x + (-2));
    check(Expr(ramp(x, 2, 3)) - Expr(ramp(y, 4, 3)), ramp(x-y, -2, 3));
    check(Expr(broadcast(4.0f, 5)) - Expr(ramp(3.25f, 4.5f, 5)), ramp(0.75f, -4.5f, 5));
    check(Expr(ramp(3.25f, 4.5f, 5)) - Expr(broadcast(4.0f, 5)), ramp(-0.75f, 4.5f, 5));
    check(Expr(broadcast(3, 3)) - Expr(broadcast(1, 3)), broadcast(2, 3));
    check((x + y) - x, y);
    check((x + y) - y, x);
    check(x - (x + y), 0 - y);
    check(x - (y + x), 0 - y);
    check((x + 3) - 2, x + 1);
    check((x + 3) - y, (x - y) + 3);
    check((x - 3) - y, (x - y) + (-3));
    check(x - (y - 2), (x - y) + 2);
    check(3 - (y - 2), 5 - y);
    check(x - (0 - y), x + y);
    check(x + (0 - y), x - y);
    check((0 - x) + y, y - x);
    check(x*y - x*z, x*(y-z));
    check(x*y - z*x, x*(y-z));
    check(y*x - x*z, x*(y-z));
    check(y*x - z*x, x*(y-z));
    check(x - y*-2, x + y*2);
    check(x + y*-2, x - y*2);
    check(x*-2 + y, y - x*2);
    check(xf - yf*-2.0f, xf + y*2.0f);
    check(xf + yf*-2.0f, xf - y*2.0f);
    check(xf*-2.0f + yf, yf - x*2.0f);

    check(x - (x/8)*8, x % 8);
    check((x/8)*8 - x, -(x % 8));
    check((x/8)*8 < x + y, 0 < x%8 + y);
    check((x/8)*8 < x - y, y < x%8);
    check((x/8)*8 < x, 0 < x%8);
    check(((x+3)/8)*8 < x + y, 3 < (x+3)%8 + y);
    check(((x+3)/8)*8 < x - y, y < (x+3)%8 + (-3));
    check(((x+3)/8)*8 < x, 3 < (x+3)%8);

    check(x*0, 0);
    check(0*x, 0);
    check(x*1, x);
    check(1*x, x);
    check(Expr(2.0f)*4.0f, 8.0f);
    check(Expr(2)*4, 8);
    check((3*x)*4, x*12);
    check(4*(3+x), x*4 + 12);
    check(Expr(broadcast(4.0f, 5)) * Expr(ramp(3.0f, 4.0f, 5)), ramp(12.0f, 16.0f, 5));
    check(Expr(ramp(3.0f, 4.0f, 5)) * Expr(broadcast(2.0f, 5)), ramp(6.0f, 8.0f, 5));
    check(Expr(broadcast(3, 3)) * Expr(broadcast(2, 3)), broadcast(6, 3));

    check(x*y + x, x*(y + 1));
    check(x*y - x, x*(y + -1));
    check(x + x*y, x*(y + 1));
    check(x - x*y, x*(1 - y));
    check(x*y + y, (x + 1)*y);
    check(x*y - y, (x + -1)*y);
    check(y + x*y, (x + 1)*y);
    check(y - x*y, (1 - x)*y);

    check(0/x, 0);
    check(x/1, x);
    check(x/x, 1);
    check((-1)/x, select(x < 0, 1, -1));
    check(Expr(7)/3, 2);
    check(Expr(6.0f)/2.0f, 3.0f);
    check((x / 3) / 4, x / 12);
    check((x*4)/2, x*2);
    check((x*2)/4, x/2);
    check((x*4 + y)/2, x*2 + y/2);
    check((y + x*4)/2, y/2 + x*2);
    check((x*4 - y)/2, x*2 + (0 - y)/2);
    check((y - x*4)/2, y/2 - x*2);
    check((x + 3)/2 + 7, (x + 17)/2);
    check((x/2 + 3)/5, (x + 6)/10);
    check((x + 8)/2, x/2 + 4);
    check((x - y)*-2, (y - x)*2);
    check((xf - yf)*-2.0f, (yf - xf)*2.0f);

    // Pull terms that are a multiple of the divisor out of a ternary expression
    check(((x*4 + y) + z) / 2, x*2 + (y + z)/2);
    check(((x*4 - y) + z) / 2, x*2 + (z - y)/2);
    check(((x*4 + y) - z) / 2, x*2 + (y - z)/2);
    check(((x*4 - y) - z) / 2, x*2 + (0 - y - z)/2);
    check((x + (y*4 + z)) / 2, y*2 + (x + z)/2);
    check((x + (y*4 - z)) / 2, y*2 + (x - z)/2);
    check((x - (y*4 + z)) / 2, (x - z)/2 - y*2);
    check((x - (y*4 - z)) / 2, (x + z)/2 - y*2);

    // Cancellations in non-const integer divisions
    check((x*y)/x, y);
    check((y*x)/x, y);
    check((x*y + z)/x, y + z/x);
    check((y*x + z)/x, y + z/x);
    check((z + x*y)/x, z/x + y);
    check((z + y*x)/x, z/x + y);
    check((x*y - z)/x, y + (-z)/x);
    check((y*x - z)/x, y + (-z)/x);
    check((z - x*y)/x, z/x - y);
    check((z - y*x)/x, z/x - y);

    check((x + y)/x, y/x + 1);
    check((y + x)/x, y/x + 1);
    check((x - y)/x, (-y)/x + 1);
    check((y - x)/x, y/x + (-1));

    check(((x + y) + z)/x, (y + z)/x + 1);
    check(((y + x) + z)/x, (y + z)/x + 1);
    check((y + (x + z))/x, (y + z)/x + 1);
    check((y + (z + x))/x, (y + z)/x + 1);

    check(xf / 4.0f, xf * 0.25f);

    // Some quaternary rules with cancellations
    check((x + y) - (z + y), x - z);
    check((x + y) - (y + z), x - z);
    check((y + x) - (z + y), x - z);
    check((y + x) - (y + z), x - z);

    check((x - y) - (z - y), x - z);
    check((y - z) - (y - x), x - z);

    check((x*8) % 4, 0);
    check((x*8 + y) % 4, y % 4);
    check((y + 8) % 4, y % 4);
    check((y + x*8) % 4, y % 4);
    check((y*16 + 13) % 2, 1);

    // Check an optimization important for fusing dimensions
    check((x/3)*3 + x%3, x);
    check(x%3 + (x/3)*3, x);

    check(((x/3)*3 + y) + x%3, x + y);
    check((x%3 + y) + (x/3)*3, x + y);

    check((y + x%3) + (x/3)*3, y + x);
    check((y + (x/3*3)) + x%3, y + x);

    // Almost-cancellations through integer divisions. These rules all
    // deduplicate x and wrap it in a modulo operator, neutering it
    // for the purposes of bounds inference. Patterns below look
    // confusing, but were brute-force tested.
    check((x + 17)/3 - (x + 7)/3, ((x+1)%3 + 10)/3);
    check((x + 17)/3 - (x + y)/3, (19 - y - (x+2)%3)/3);
    check((x + y )/3 - (x + 7)/3, ((x+1)%3 + y + -7)/3);
    check( x      /3 - (x + y)/3, (2 - y - x % 3)/3);
    check((x + y )/3 -  x     /3, (x%3 + y)/3);
    check( x      /3 - (x + 7)/3, (-5 - x%3)/3);
    check((x + 17)/3 -  x     /3, (x%3 + 17)/3);
    check((x + 17)/3 - (x - y)/3, (y - (x+2)%3 + 19)/3);
    check((x - y )/3 - (x + 7)/3, ((x+1)%3 - y + (-7))/3);
    check( x      /3 - (x - y)/3, (y - x%3 + 2)/3);
    check((x - y )/3 -  x     /3, (x%3 - y)/3);

    // Check some specific expressions involving div and mod
    check(Expr(23) / 4, Expr(5));
    check(Expr(-23) / 4, Expr(-6));
    check(Expr(-23) / -4, Expr(6));
    check(Expr(23) / -4, Expr(-5));
    check(Expr(-2000000000) / 1000000001, Expr(-2));
    check(Expr(23) % 4, Expr(3));
    check(Expr(-23) % 4, Expr(1));
    check(Expr(-23) % -4, Expr(1));
    check(Expr(23) % -4, Expr(3));
    check(Expr(-2000000000) % 1000000001, Expr(2));

    check(Expr(3) + Expr(8), 11);
    check(Expr(3.25f) + Expr(7.75f), 11.0f);

    check(Expr(7) % 2, 1);
    check(Expr(7.25f) % 2.0f, 1.25f);
    check(Expr(-7.25f) % 2.0f, 0.75f);
    check(Expr(-7.25f) % -2.0f, -1.25f);
    check(Expr(7.25f) % -2.0f, -0.75f);
}

void check_vectors() {
    Expr x = Var("x"), y = Var("y"), z = Var("z");

    check(Expr(broadcast(y, 4)) / Expr(broadcast(x, 4)),
          Expr(broadcast(y/x, 4)));
    check(Expr(ramp(x, 4, 4)) / 2, ramp(x/2, 2, 4));
    check(Expr(ramp(x, -4, 7)) / 2, ramp(x/2, -2, 7));
    check(Expr(ramp(x, 4, 5)) / -2, ramp(x/-2, -2, 5));
    check(Expr(ramp(x, -8, 5)) / -2, ramp(x/-2, 4, 5));

    check(Expr(ramp(4*x, 1, 4)) / 4, broadcast(x, 4));
    check(Expr(ramp(x*4, 1, 3)) / 4, broadcast(x, 3));
    check(Expr(ramp(x*8, 2, 4)) / 8, broadcast(x, 4));
    check(Expr(ramp(x*8, 3, 3)) / 8, broadcast(x, 3));
    check(Expr(ramp(0, 1, 8)) % 16, Expr(ramp(0, 1, 8)));
    check(Expr(ramp(8, 1, 8)) % 16, Expr(ramp(8, 1, 8)));
    check(Expr(ramp(9, 1, 8)) % 16, Expr(ramp(9, 1, 8)) % 16);
    check(Expr(ramp(16, 1, 8)) % 16, Expr(ramp(0, 1, 8)));
    check(Expr(ramp(0, 1, 8)) % 8, Expr(ramp(0, 1, 8)));
    check(Expr(ramp(x*8+17, 1, 4)) % 8, Expr(ramp(1, 1, 4)));
    check(Expr(ramp(x*8+17, 1, 8)) % 8, Expr(ramp(1, 1, 8) % 8));


    check(Expr(broadcast(x, 4)) % Expr(broadcast(y, 4)),
          Expr(broadcast(x % y, 4)));
    check(Expr(ramp(x, 2, 4)) % (broadcast(2, 4)),
          broadcast(x % 2, 4));
    check(Expr(ramp(2*x+1, 4, 4)) % (broadcast(2, 4)),
          broadcast(1, 4));

    check(ramp(0, 1, 4) == broadcast(2, 4),
          ramp(-2, 1, 4) == broadcast(0, 4));

    {
        Expr test = select(ramp(const_true(), const_true(), 2),
                           ramp(const_false(), const_true(), 2),
                           broadcast(const_false(), 2)) ==
                    broadcast(const_false(), 2);
        Expr expected = !(ramp(const_true(), const_true(), 2)) ||
                        (ramp(const_false(), const_true(), 2) == broadcast(const_false(), 2));
        check(test, expected);
    }

    {
        Expr test = select(ramp(const_true(), const_true(), 2),
                           broadcast(const_true(), 2),
                           ramp(const_false(), const_true(), 2)) ==
                    broadcast(const_false(), 2);
        Expr expected = (!ramp(const_true(), const_true(), 2)) &&
                        (ramp(const_false(), const_true(), 2) == broadcast(const_false(), 2));
        check(test, expected);
    }
}

void check_bounds() {
    Expr x = Var("x"), y = Var("y"), z = Var("z");

    check(min(Expr(7), 3), 3);
    check(min(Expr(4.25f), 1.25f), 1.25f);
    check(min(broadcast(x, 4), broadcast(y, 4)),
          broadcast(min(x, y), 4));
    check(min(x, x+3), x);
    check(min(x+4, x), x);
    check(min(x-1, x+2), x+(-1));
    check(min(7, min(x, 3)), min(x, 3));
    check(min(min(x, y), x), min(x, y));
    check(min(min(x, y), y), min(x, y));
    check(min(x, min(x, y)), min(x, y));
    check(min(y, min(x, y)), min(x, y));

    check(max(Expr(7), 3), 7);
    check(max(Expr(4.25f), 1.25f), 4.25f);
    check(max(broadcast(x, 4), broadcast(y, 4)),
          broadcast(max(x, y), 4));
    check(max(x, x+3), x+3);
    check(max(x+4, x), x+4);
    check(max(x-1, x+2), x+2);
    check(max(7, max(x, 3)), max(x, 7));
    check(max(max(x, y), x), max(x, y));
    check(max(max(x, y), y), max(x, y));
    check(max(x, max(x, y)), max(x, y));
    check(max(y, max(x, y)), max(x, y));

    // Check that simplifier can recognise instances where the extremes of the
    // datatype appear as constants in comparisons, Min and Max expressions.
    // The result of min/max with extreme is known to be either the extreme or
    // the other expression.  The result of < or > comparison is known to be true or false.
    check(x <= Int(32).max(), const_true());
    check(cast(Int(16), x) >= Int(16).min(), const_true());
    check(x < Int(32).min(), const_false());
    check(min(cast(UInt(16), x), cast(UInt(16), 65535)), cast(UInt(16), x));
    check(min(x, Int(32).max()), x);
    check(min(Int(32).min(), x), Int(32).min());
    check(max(cast(Int(8), x), cast(Int(8), -128)), cast(Int(8), x));
    check(max(x, Int(32).min()), x);
    check(max(x, Int(32).max()), Int(32).max());
    // Check that non-extremes do not lead to incorrect simplification
    check(max(cast(Int(8), x), cast(Int(8), -127)), max(cast(Int(8), x), make_const(Int(8), -127)));

    // Some quaternary rules with cancellations
    check((x + y) - (z + y), x - z);
    check((x + y) - (y + z), x - z);
    check((y + x) - (z + y), x - z);
    check((y + x) - (y + z), x - z);

    check((x - y) - (z - y), x - z);
    check((y - z) - (y - x), x - z);

    check((x + 3) / 4 - (x + 2) / 4, ((x + 2) % 4 + 1)/4);

    check(x - min(x + y, z), max(-y, x-z));
    check(x - min(y + x, z), max(-y, x-z));
    check(x - min(z, x + y), max(-y, x-z));
    check(x - min(z, y + x), max(-y, x-z));

    check(min(x + y, z) - x, min(y, z-x));
    check(min(y + x, z) - x, min(y, z-x));
    check(min(z, x + y) - x, min(y, z-x));
    check(min(z, y + x) - x, min(y, z-x));

    check(min(x + y, z + y), min(x, z) + y);
    check(min(y + x, z + y), min(x, z) + y);
    check(min(x + y, y + z), min(x, z) + y);
    check(min(y + x, y + z), min(x, z) + y);

    check(min(x, y) - min(y, x), 0);
    check(max(x, y) - max(y, x), 0);

    check(min(123 - x, 1 - x), 1 - x);
    check(max(123 - x, 1 - x), 123 - x);

    check(min(x*43, y*43), min(x, y)*43);
    check(max(x*43, y*43), max(x, y)*43);
    check(min(x*-43, y*-43), max(x, y)*-43);
    check(max(x*-43, y*-43), min(x, y)*-43);

    check(min(min(x, 4), y), min(min(x, y), 4));
    check(max(max(x, 4), y), max(max(x, y), 4));

    check(min(x*8, 24), min(x, 3)*8);
    check(max(x*8, 24), max(x, 3)*8);
    check(min(x*-8, 24), max(x, -3)*-8);
    check(max(x*-8, 24), min(x, -3)*-8);

    check(min(clamp(x, -10, 14), clamp(y, -10, 14)), clamp(min(x, y), -10, 14));

    check(min(x/4, y/4), min(x, y)/4);
    check(max(x/4, y/4), max(x, y)/4);

    check(min(x/(-4), y/(-4)), max(x, y)/(-4));
    check(max(x/(-4), y/(-4)), min(x, y)/(-4));

    // Min and max of clamped expressions
    check(min(clamp(x+1, y, z), clamp(x-1, y, z)), clamp(x+(-1), y, z));
    check(max(clamp(x+1, y, z), clamp(x-1, y, z)), clamp(x+1, y, z));

    // Additions that cancel a term inside a min or max
    check(x + min(y - x, z), min(y, z + x));
    check(x + max(y - x, z), max(y, z + x));
    check(min(y + (-2), z) + 2, min(y, z + 2));
    check(max(y + (-2), z) + 2, max(y, z + 2));

    check(x + min(y - x, z), min(y, z + x));
    check(x + max(y - x, z), max(y, z + x));
    check(min(y + (-2), z) + 2, min(y, z + 2));
    check(max(y + (-2), z) + 2, max(y, z + 2));

    // Min/Max distributive law
    check(max(max(x, y), max(x, z)), max(max(y, z), x));
    check(min(max(x, y), max(x, z)), max(min(y, z), x));
    check(min(min(x, y), min(x, z)), min(min(y, z), x));
    check(max(min(x, y), min(x, z)), min(max(y, z), x));

    // Mins of expressions and rounded up versions of them
    check(min(((x+7)/8)*8, x), x);
    check(min(x, ((x+7)/8)*8), x);

    check(min(((x+7)/8)*8, max(x, 8)), max(x, 8));
    check(min(max(x, 8), ((x+7)/8)*8), max(x, 8));

    check(min(x, likely(x)), likely(x));
    check(min(likely(x), x), likely(x));
    check(max(x, likely(x)), likely(x));
    check(max(likely(x), x), likely(x));
    check(select(x > y, likely(x), x), likely(x));
    check(select(x > y, x, likely(x)), likely(x));

    check(min(x + 1, y) - min(x, y - 1), 1);
    check(max(x + 1, y) - max(x, y - 1), 1);
    check(min(x + 1, y) - min(y - 1, x), 1);
    check(max(x + 1, y) - max(y - 1, x), 1);

    // min and max on constant ramp v broadcast
    check(max(ramp(0, 1, 8), 0), ramp(0, 1, 8));
    check(min(ramp(0, 1, 8), 7), ramp(0, 1, 8));
    check(max(ramp(0, 1, 8), 7), broadcast(7, 8));
    check(min(ramp(0, 1, 8), 0), broadcast(0, 8));
    check(min(ramp(0, 1, 8), 4), min(ramp(0, 1, 8), 4));

    check(max(ramp(7, -1, 8), 0), ramp(7, -1, 8));
    check(min(ramp(7, -1, 8), 7), ramp(7, -1, 8));
    check(max(ramp(7, -1, 8), 7), broadcast(7, 8));
    check(min(ramp(7, -1, 8), 0), broadcast(0, 8));
    check(min(ramp(7, -1, 8), 4), min(ramp(7, -1, 8), 4));

    check(max(0, ramp(0, 1, 8)), ramp(0, 1, 8));
    check(min(7, ramp(0, 1, 8)), ramp(0, 1, 8));

    check(min(8 - x, 2), 8 - max(x, 6));
    check(max(3, 77 - x), 77 - min(x, 74));
    check(min(max(8-x, 0), 8), 8 - max(min(x, 8), 0));

    check(x - min(x, 2), max(x + -2, 0));
    check(x - max(x, 2), min(x + -2, 0));
    check(min(x, 2) - x, 2 - max(x, 2));
    check(max(x, 2) - x, 2 - min(x, 2));
    check(x - min(2, x), max(x + -2, 0));
    check(x - max(2, x), min(x + -2, 0));
    check(min(2, x) - x, 2 - max(x, 2));
    check(max(2, x) - x, 2 - min(x, 2));

    check(max(min(x, y), x), x);
    check(max(min(x, y), y), y);
    check(min(max(x, y), x), x);
    check(min(max(x, y), y), y);
    check(max(min(x, y), x) + y, x + y);

    check(max(min(max(x, y), z), y), max(min(x, z), y));
    check(max(min(z, max(x, y)), y), max(min(x, z), y));
    check(max(y, min(max(x, y), z)), max(min(x, z), y));
    check(max(y, min(z, max(x, y))), max(min(x, z), y));

    check(max(min(max(y, x), z), y), max(min(x, z), y));
    check(max(min(z, max(y, x)), y), max(min(x, z), y));
    check(max(y, min(max(y, x), z)), max(min(x, z), y));
    check(max(y, min(z, max(y, x))), max(min(x, z), y));

    check(min(max(min(x, y), z), y), min(max(x, z), y));
    check(min(max(z, min(x, y)), y), min(max(x, z), y));
    check(min(y, max(min(x, y), z)), min(max(x, z), y));
    check(min(y, max(z, min(x, y))), min(max(x, z), y));

    check(min(max(min(y, x), z), y), min(max(x, z), y));
    check(min(max(z, min(y, x)), y), min(max(x, z), y));
    check(min(y, max(min(y, x), z)), min(max(x, z), y));
    check(min(y, max(z, min(y, x))), min(max(x, z), y));

    {
        Expr one = broadcast(cast(Int(16), 1), 64);
        Expr three = broadcast(cast(Int(16), 3), 64);
        Expr four = broadcast(cast(Int(16), 4), 64);
        Expr five = broadcast(cast(Int(16), 5), 64);
        Expr v1 = Variable::make(Int(16).with_lanes(64), "x");
        Expr v2 = Variable::make(Int(16).with_lanes(64), "y");

        // Bound: [-4, 4]
        std::vector<Expr> clamped = {
            max(min(v1, four), -four),
            max(-four, min(v1, four)),
            min(max(v1, -four), four),
            min(four, max(v1, -four)),
            clamp(v1, -four, four)
        };

        for (size_t i = 0; i < clamped.size(); ++i) {
            // min(v, 4) where v=[-4, 4] -> v
            check(min(clamped[i], four), simplify(clamped[i]));
            // min(v, 5) where v=[-4, 4] -> v
            check(min(clamped[i], five), simplify(clamped[i]));
            // min(v, 3) where v=[-4, 4] -> min(v, 3)
            check(min(clamped[i], three), simplify(min(clamped[i], three)));
            // min(v, -5) where v=[-4, 4] -> -5
            check(min(clamped[i], -five), simplify(-five));
        }

        for (size_t i = 0; i < clamped.size(); ++i) {
            // max(v, 4) where v=[-4, 4] -> 4
            check(max(clamped[i], four), simplify(four));
            // max(v, 5) where v=[-4, 4] -> 5
            check(max(clamped[i], five), simplify(five));
            // max(v, 3) where v=[-4, 4] -> max(v, 3)
            check(max(clamped[i], three), simplify(max(clamped[i], three)));
            // max(v, -5) where v=[-4, 4] -> v
            check(max(clamped[i], -five), simplify(clamped[i]));
        }

        for (size_t i = 0; i < clamped.size(); ++i) {
            // max(min(v, 5), -5) where v=[-4, 4] -> v
            check(max(min(clamped[i], five), -five), simplify(clamped[i]));
            // max(min(v, 5), 5) where v=[-4, 4] -> 5
            check(max(min(clamped[i], five), five), simplify(five));

            // max(min(v, -5), -5) where v=[-4, 4] -> -5
            check(max(min(clamped[i], -five), -five), simplify(-five));
            // max(min(v, -5), 5) where v=[-4, 4] -> 5
            check(max(min(clamped[i], -five), five), simplify(five));
            // max(min(v, -5), 3) where v=[-4, 4] -> 3
            check(max(min(clamped[2], -five), three), simplify(three));
        }

        // max(min(v, 5), 3) where v=[-4, 4] -> max(v, 3)
        check(max(min(clamped[2], five), three), simplify(max(clamped[2], three)));

        // max(min(v, 5), 3) where v=[-4, 4] -> max(v, 3) -> v=[3, 4]
        // There is simplification rule that will simplify max(max(min(x, 4), -4), 3)
        // further into max(min(x, 4), 3)
        check(max(min(clamped[0], five), three), simplify(max(min(v1, four), three)));

        for (size_t i = 0; i < clamped.size(); ++i) {
            // min(v + 1, 4) where v=[-4, 4] -> min(v + 1, 4)
            check(min(clamped[i] + one, four), simplify(min(clamped[i] + one, four)));
            // min(v + 1, 5) where v=[-4, 4] -> v + 1
            check(min(clamped[i] + one, five), simplify(clamped[i] + one));
            // min(v + 1, -4) where v=[-4, 4] -> -4
            check(min(clamped[i] + one, -four), simplify(-four));
            // max(min(v + 1, 4), -4) where v=[-4, 4] -> min(v + 1, 4)
            check(max(min(clamped[i] + one, four), -four), simplify(min(clamped[i] + one, four)));
        }
        for (size_t i = 0; i < clamped.size(); ++i) {
            // max(v + 1, 4) where v=[-4, 4] -> max(v + 1, 4)
            check(max(clamped[i] + one, four), simplify(max(clamped[i] + one, four)));
            // max(v + 1, 5) where v=[-4, 4] -> 5
            check(max(clamped[i] + one, five), simplify(five));
            // max(v + 1, -4) where v=[-4, 4] -> -v + 1
            check(max(clamped[i] + one, -four), simplify(clamped[i] + one));
            // min(max(v + 1, -4), 4) where v=[-4, 4] -> min(v + 1, 4)
            check(min(max(clamped[i] + one, -four), four), simplify(min(clamped[i] + one, four)));
        }

        Expr t1 = clamp(v1, one, four);
        Expr t2 = clamp(v1, -five, -four);
        check(min(max(min(v2, t1), t2), five), simplify(max(min(t1, v2), t2)));
    }

    {
        Expr xv = Variable::make(Int(16).with_lanes(64), "x");
        Expr yv = Variable::make(Int(16).with_lanes(64), "y");
        Expr zv = Variable::make(Int(16).with_lanes(64), "z");

        // min(min(x, broadcast(y, n)), broadcast(z, n))) -> min(x, broadcast(min(y, z), n))
        check(min(min(xv, broadcast(y, 64)), broadcast(z, 64)), min(xv, broadcast(min(y, z), 64)));
        // min(min(broadcast(x, n), y), broadcast(z, n))) -> min(y, broadcast(min(x, z), n))
        check(min(min(broadcast(x, 64), yv), broadcast(z, 64)), min(yv, broadcast(min(x, z), 64)));
        // min(broadcast(x, n), min(y, broadcast(z, n)))) -> min(y, broadcast(min(x, z), n))
        check(min(broadcast(x, 64), min(yv, broadcast(z, 64))), min(yv, broadcast(min(z, x), 64)));
        // min(broadcast(x, n), min(broadcast(y, n), z))) -> min(z, broadcast(min(x, y), n))
        check(min(broadcast(x, 64), min(broadcast(y, 64), zv)), min(zv, broadcast(min(y, x), 64)));

        // max(max(x, broadcast(y, n)), broadcast(z, n))) -> max(x, broadcast(max(y, z), n))
        check(max(max(xv, broadcast(y, 64)), broadcast(z, 64)), max(xv, broadcast(max(y, z), 64)));
        // max(max(broadcast(x, n), y), broadcast(z, n))) -> max(y, broadcast(max(x, z), n))
        check(max(max(broadcast(x, 64), yv), broadcast(z, 64)), max(yv, broadcast(max(x, z), 64)));
        // max(broadcast(x, n), max(y, broadcast(z, n)))) -> max(y, broadcast(max(x, z), n))
        check(max(broadcast(x, 64), max(yv, broadcast(z, 64))), max(yv, broadcast(max(z, x), 64)));
        // max(broadcast(x, n), max(broadcast(y, n), z))) -> max(z, broadcast(max(x, y), n))
        check(max(broadcast(x, 64), max(broadcast(y, 64), zv)), max(zv, broadcast(max(y, x), 64)));
    }
}

void check_boolean() {
    Expr x = Var("x"), y = Var("y"), z = Var("z"), w = Var("w");
    Expr xf = cast<float>(x);
    Expr yf = cast<float>(y);
    Expr t = const_true(), f = const_false();
    Expr b1 = Variable::make(Bool(), "b1");
    Expr b2 = Variable::make(Bool(), "b2");

    check(x == x, t);
    check(x == (x+1), f);
    check(x-2 == y+3, (x-y) == 5);
    check(x+y == y+z, x == z);
    check(y+x == y+z, x == z);
    check(x+y == z+y, x == z);
    check(y+x == z+y, x == z);
    check((y+x)*17 == (z+y)*17, x == z);
    check(x*0 == y*0, t);
    check(x == x+y, y == 0);
    check(x+y == x, y == 0);
    check(100 - x == 99 - y, (y-x) == -1);

    check(x < x, f);
    check(x < (x+1), t);
    check(x-2 < y+3, x < y+5);
    check(x+y < y+z, x < z);
    check(y+x < y+z, x < z);
    check(x+y < z+y, x < z);
    check(y+x < z+y, x < z);
    check((y+x)*17 < (z+y)*17, x < z);
    check(x*0 < y*0, f);
    check(x < x+y, 0 < y);
    check(x+y < x, y < 0);

    check(select(x < 3, 2, 2), 2);
    check(select(x < (x+1), 9, 2), 9);
    check(select(x > (x+1), 9, 2), 2);
    // Selects of comparisons should always become selects of LT or selects of EQ
    check(select(x != 5, 2, 3), select(x == 5, 3, 2));
    check(select(x >= 5, 2, 3), select(x < 5, 3, 2));
    check(select(x <= 5, 2, 3), select(5 < x, 3, 2));
    check(select(x > 5, 2, 3), select(5 < x, 2, 3));

    check(select(x > 5, 2, 3) + select(x > 5, 6, 2), select(5 < x, 8, 5));
    check(select(x > 5, 8, 3) - select(x > 5, 6, 2), select(5 < x, 2, 1));

    check((1 - xf)*6 < 3, 0.5f < xf);

    check(!f, t);
    check(!t, f);
    check(!(x < y), y <= x);
    check(!(x > y), x <= y);
    check(!(x >= y), x < y);
    check(!(x <= y), y < x);
    check(!(x == y), x != y);
    check(!(x != y), x == y);
    check(!(!(x == 0)), x == 0);
    check(!Expr(broadcast(x > y, 4)),
          broadcast(x <= y, 4));

    check(b1 || !b1, t);
    check(!b1 || b1, t);
    check(b1 && !b1, f);
    check(!b1 && b1, f);
    check(b1 && b1, b1);
    check(b1 || b1, b1);
    check(broadcast(b1, 4) || broadcast(!b1, 4), broadcast(t, 4));
    check(broadcast(!b1, 4) || broadcast(b1, 4), broadcast(t, 4));
    check(broadcast(b1, 4) && broadcast(!b1, 4), broadcast(f, 4));
    check(broadcast(!b1, 4) && broadcast(b1, 4), broadcast(f, 4));
    check(broadcast(b1, 4) && broadcast(b1, 4), broadcast(b1, 4));
    check(broadcast(b1, 4) || broadcast(b1, 4), broadcast(b1, 4));

    check((x == 1) && (x != 2), (x == 1));
    check((x != 1) && (x == 2), (x == 2));
    check((x == 1) && (x != 1), f);
    check((x != 1) && (x == 1), f);

    check((x == 1) || (x != 2), (x != 2));
    check((x != 1) || (x == 2), (x != 1));
    check((x == 1) || (x != 1), t);
    check((x != 1) || (x == 1), t);

    // check for substitution patterns
    check((b1 == t) && (b1 && b2), (b1 == t) && b2);
    check((b1 && b2) && (b1 == t), b2 && (b1 == t));

    {
        Expr i = Variable::make(Int(32), "i");
        check((i!=2 && (i!=4 && (i!=8 && i!=16))) || (i==16), (i!=2 && (i!=4 && (i!=8))));
        check((i==16) || (i!=2 && (i!=4 && (i!=8 && i!=16))), (i!=2 && (i!=4 && (i!=8))));
    }

    check(t && (x < 0), x < 0);
    check(f && (x < 0), f);
    check(t || (x < 0), t);
    check(f || (x < 0), x < 0);

    check(x == y || y != x, t);
    check(x == y || x != y, t);
    check(x == y && x != y, f);
    check(x == y && y != x, f);
    check(x < y || x >= y, t);
    check(x <= y || x > y, t);
    check(x < y && x >= y, f);
    check(x <= y && x > y, f);

    check(x <= max(x, y), t);
    check(x <  min(x, y), f);
    check(min(x, y) <= x, t);
    check(max(x, y) <  x, f);
    check(max(x, y) <= y, x <= y);
    check(min(x, y) >= y, y <= x);

    check((1 < y) && (2 < y), 2 < y);

    check(x*5 < 4, x < 1);
    check(x*5 < 5, x < 1);
    check(x*5 < 6, x < 2);
    check(x*5 <= 4, x <= 0);
    check(x*5 <= 5, x <= 1);
    check(x*5 <= 6, x <= 1);
    check(x*5 > 4, 0 < x);
    check(x*5 > 5, 1 < x);
    check(x*5 > 6, 1 < x);
    check(x*5 >= 4, 1 <= x);
    check(x*5 >= 5, 1 <= x);
    check(x*5 >= 6, 2 <= x);

    check(x/4 < 3, x < 12);
    check(3 < x/4, 15 < x);

    check(4 - x <= 0, 4 <= x);

    check((x/8)*8 < x - 8, f);
    check((x/8)*8 < x - 9, f);
    check((x/8)*8 < x - 7, f);
    check((x/8)*8 < x - 6, 6 < x % 8);
    check(ramp(x*4, 1, 4) < broadcast(y*4, 4), broadcast(x < y, 4));
    check(ramp(x*8, 1, 4) < broadcast(y*8, 4), broadcast(x < y, 4));
    check(ramp(x*8 + 1, 1, 4) < broadcast(y*8, 4), broadcast(x < y, 4));
    check(ramp(x*8 + 4, 1, 4) < broadcast(y*8, 4), broadcast(x < y, 4));
    check(ramp(x*8 + 8, 1, 4) < broadcast(y*8, 4), broadcast(x < y + (-1), 4));
    check(ramp(x*8 + 5, 1, 4) < broadcast(y*8, 4), ramp(x*8 + 5, 1, 4) < broadcast(y*8, 4));
    check(ramp(x*8 - 1, 1, 4) < broadcast(y*8, 4), ramp(x*8 + (-1), 1, 4) < broadcast(y*8, 4));
    check(ramp(x*8, 1, 4) < broadcast(y*4, 4), broadcast(x*2 < y, 4));
    check(ramp(x*8, 2, 4) < broadcast(y*8, 4), broadcast(x < y, 4));
    check(ramp(x*8 + 1, 2, 4) < broadcast(y*8, 4), broadcast(x < y, 4));
    check(ramp(x*8 + 2, 2, 4) < broadcast(y*8, 4), ramp(x*8 + 2, 2, 4) < broadcast(y*8, 4));
    check(ramp(x*8, 3, 4) < broadcast(y*8, 4), ramp(x*8, 3, 4) < broadcast(y*8, 4));
    check(select(ramp((x/16)*16, 1, 8) < broadcast((y/8)*8, 8), broadcast(1, 8), broadcast(3, 8)),
          select((x/16)*2 < y/8, broadcast(1, 8), broadcast(3, 8)));

    check(ramp(x*8, -1, 4) < broadcast(y*8, 4), ramp(x*8, -1, 4) < broadcast(y*8, 4));
    check(ramp(x*8 + 1, -1, 4) < broadcast(y*8, 4), ramp(x*8 + 1, -1, 4) < broadcast(y*8, 4));
    check(ramp(x*8 + 4, -1, 4) < broadcast(y*8, 4), broadcast(x < y, 4));
    check(ramp(x*8 + 8, -1, 4) < broadcast(y*8, 4), ramp(x*8 + 8, -1, 4) < broadcast(y*8, 4));
    check(ramp(x*8 + 5, -1, 4) < broadcast(y*8, 4), broadcast(x < y, 4));
    check(ramp(x*8 - 1, -1, 4) < broadcast(y*8, 4), broadcast(x < y + 1, 4));

    // Check anded conditions apply to the then case only
    check(IfThenElse::make(x == 4 && y == 5,
                           Evaluate::make(z + x + y),
                           Evaluate::make(z + x - y)),
          IfThenElse::make(x == 4 && y == 5,
                           Evaluate::make(z + 9),
                           Evaluate::make(z + x - y)));

    // Check ored conditions apply to the else case only
    check(IfThenElse::make(b1 || b2,
                           Evaluate::make(select(b1, x+3, y+4) + select(b2, x+5, y+7)),
                           Evaluate::make(select(b1, x+3, y+8) - select(b2, x+5, y+7))),
          IfThenElse::make(b1 || b2,
                           Evaluate::make(select(b1, x+3, y+4) + select(b2, x+5, y+7)),
                           Evaluate::make(1)));

    // Check single conditions apply to both cases of an ifthenelse
    check(IfThenElse::make(b1,
                           Evaluate::make(select(b1, x, y)),
                           Evaluate::make(select(b1, z, w))),
          IfThenElse::make(b1,
                           Evaluate::make(x),
                           Evaluate::make(w)));

    check(IfThenElse::make(x < y,
                           IfThenElse::make(x < y, Evaluate::make(y), Evaluate::make(x)),
                           Evaluate::make(x)),
          IfThenElse::make(x < y,
                           Evaluate::make(y),
                           Evaluate::make(x)));

    check(Block::make(IfThenElse::make(x < y, Evaluate::make(x+1), Evaluate::make(x+2)),
                      IfThenElse::make(x < y, Evaluate::make(x+3), Evaluate::make(x+4))),
          IfThenElse::make(x < y,
                           Block::make(Evaluate::make(x+1), Evaluate::make(x+3)),
                           Block::make(Evaluate::make(x+2), Evaluate::make(x+4))));

    check(Block::make(IfThenElse::make(x < y, Evaluate::make(x+1)),
                      IfThenElse::make(x < y, Evaluate::make(x+2))),
          IfThenElse::make(x < y, Block::make(Evaluate::make(x+1), Evaluate::make(x+2))));

    check(Block::make(IfThenElse::make(x < y, Evaluate::make(x+1), Evaluate::make(x+2)),
                      IfThenElse::make(x < y, Evaluate::make(x+3))),
          IfThenElse::make(x < y,
                           Block::make(Evaluate::make(x+1), Evaluate::make(x+3)),
                           Evaluate::make(x+2)));

    check(Block::make(IfThenElse::make(x < y, Evaluate::make(x+1)),
                      IfThenElse::make(x < y, Evaluate::make(x+2), Evaluate::make(x+3))),
          IfThenElse::make(x < y,
                           Block::make(Evaluate::make(x+1), Evaluate::make(x+2)),
                           Evaluate::make(x+3)));

    // Check conditions involving entire exprs
    Expr foo = x + 3*y;
    Expr foo_simple = x + y*3;
    check(IfThenElse::make(foo == 17,
                           Evaluate::make(x+foo+1),
                           Evaluate::make(x+foo+2)),
          IfThenElse::make(foo_simple == 17,
                           Evaluate::make(x+18),
                           Evaluate::make(x+foo_simple+2)));

    check(IfThenElse::make(foo != 17,
                           Evaluate::make(x+foo+1),
                           Evaluate::make(x+foo+2)),
          IfThenElse::make(foo_simple != 17,
                           Evaluate::make(x+foo_simple+1),
                           Evaluate::make(x+19)));

    // Simplifications of selects
    check(select(x == 3, 5, 7) + 7, select(x == 3, 12, 14));
    check(select(x == 3, 5, 7) - 7, select(x == 3, -2, 0));
    check(select(x == 3, 5, y) - y, select(x == 3, 5 - y, 0));
    check(select(x == 3, y, 5) - y, select(x == 3, 0, 5 - y));
    check(y - select(x == 3, 5, y), select(x == 3, y + (-5), 0));
    check(y - select(x == 3, y, 5), select(x == 3, 0, y + (-5)));

    check(select(x == 3, 5, 7) == 7, x != 3);
    check(select(x == 3, z, y) == z, (x == 3) || (y == z));

    check(select(x == 3, 4, 2) == 0, const_false());
    check(select(x == 3, y, 2) == 4, (x == 3) && (y == 4));
    check(select(x == 3, 2, y) == 4, (x != 3) && (y == 4));

    check(min(select(x == 2, y*3, 8), select(x == 2, y+8, y*7)),
          select(x == 2, min(y*3, y+8), min(y*7, 8)));

    check(max(select(x == 2, y*3, 8), select(x == 2, y+8, y*7)),
          select(x == 2, max(y*3, y+8), max(y*7, 8)));

    check(select(x == 2, x+1, x+5), x + select(x == 2, 1, 5));
    check(select(x == 2, x+y, x+z), x + select(x == 2, y, z));
    check(select(x == 2, y+x, x+z), x + select(x == 2, y, z));
    check(select(x == 2, y+x, z+x), select(x == 2, y, z) + x);
    check(select(x == 2, x+y, z+x), x + select(x == 2, y, z));
    check(select(x == 2, x*2, x*5), x * select(x == 2, 2, 5));
    check(select(x == 2, x*y, x*z), x * select(x == 2, y, z));
    check(select(x == 2, y*x, x*z), x * select(x == 2, y, z));
    check(select(x == 2, y*x, z*x), select(x == 2, y, z) * x);
    check(select(x == 2, x*y, z*x), x * select(x == 2, y, z));
    check(select(x == 2, x-y, x-z), x - select(x == 2, y, z));
    check(select(x == 2, y-x, z-x), select(x == 2, y, z) - x);
    check(select(x == 2, x+y, x-z), x + select(x == 2, y, 0-z));
    check(select(x == 2, y+x, x-z), x + select(x == 2, y, 0-z));
    check(select(x == 2, x-z, x+y), x + select(x == 2, 0-z, y));
    check(select(x == 2, x-z, y+x), x + select(x == 2, 0-z, y));


    {

        Expr b[12];
        for (int i = 0; i < 12; i++) {
            b[i] = Variable::make(Bool(), unique_name('b'));
        }

        // Some rules that collapse selects
        check(select(b[0], x, select(b[1], x, y)),
              select(b[0] || b[1], x, y));
        check(select(b[0], x, select(b[1], y, x)),
              select(b[0] || !b[1], x, y));
        check(select(b[0], select(b[1], x, y), x),
              select(b[0] && !b[1], y, x));
        check(select(b[0], select(b[1], y, x), x),
              select(b[0] && b[1], y, x));

        // Ternary boolean expressions in two variables
        check(b[0] || (b[0] && b[1]), b[0]);
        check((b[0] && b[1]) || b[0], b[0]);
        check(b[0] && (b[0] || b[1]), b[0]);
        check((b[0] || b[1]) && b[0], b[0]);
        check(b[0] && (b[0] && b[1]), b[0] && b[1]);
        check((b[0] && b[1]) && b[0], b[1] && b[0]);
        check(b[0] || (b[0] || b[1]), b[0] || b[1]);
        check((b[0] || b[1]) || b[0], b[1] || b[0]);

        // A nasty unsimplified boolean Expr seen in the wild
        Expr nasty = ((((((((((((((((((((((((((((((((((((((((((((b[0] && b[1]) || (b[2] && b[1])) || b[0]) || b[2]) || b[0]) || b[2]) && ((b[0] && b[6]) || (b[2] && b[6]))) || b[0]) || b[2]) || b[0]) || b[2]) && ((b[0] && b[3]) || (b[2] && b[3]))) || b[0]) || b[2]) || b[0]) || b[2]) && ((b[0] && b[7]) || (b[2] && b[7]))) || b[0]) || b[2]) || b[0]) || b[2]) && ((b[0] && b[4]) || (b[2] && b[4]))) || b[0]) || b[2]) || b[0]) || b[2]) && ((b[0] && b[8]) || (b[2] && b[8]))) || b[0]) || b[2]) || b[0]) || b[2]) && ((b[0] && b[5]) || (b[2] && b[5]))) || b[0]) || b[2]) || b[0]) || b[2]) && ((b[0] && b[10]) || (b[2] && b[10]))) || b[0]) || b[2]) || b[0]) || b[2]) && ((b[0] && b[9]) || (b[2] && b[9]))) || b[0]) || b[2]);
        check(nasty, b[0] || b[2]);
    }
}

void check_math() {
    Var x = Var("x");

    check(sqrt(4.0f), 2.0f);
    check(log(0.5f + 0.5f), 0.0f);
    check(exp(log(2.0f)), 2.0f);
    check(pow(4.0f, 0.5f), 2.0f);
    check(round(1000.0f*pow(exp(1.0f), log(10.0f))), 10000.0f);

    check(floor(0.98f), 0.0f);
    check(ceil(0.98f), 1.0f);
    check(round(0.6f), 1.0f);
    check(round(-0.5f), 0.0f);
    check(trunc(-1.6f), -1.0f);
    check(floor(round(x)), round(x));
    check(ceil(ceil(x)), ceil(x));
}

void check_overflow() {
    Expr overflowing[] = {
        make_const(Int(32), 0x7fffffff) + 1,
        make_const(Int(32), 0x7ffffff0) + 16,
        (make_const(Int(32), 0x7fffffff) +
         make_const(Int(32), 0x7fffffff)),
        make_const(Int(32), 0x08000000) * 16,
        (make_const(Int(32), 0x00ffffff) *
         make_const(Int(32), 0x00ffffff)),
        make_const(Int(32), 0x80000000) - 1,
        0 - make_const(Int(32), 0x80000000),
        make_const(Int(64), (int64_t)0x7fffffffffffffffLL) + 1,
        make_const(Int(64), (int64_t)0x7ffffffffffffff0LL) + 16,
        (make_const(Int(64), (int64_t)0x7fffffffffffffffLL) +
         make_const(Int(64), (int64_t)0x7fffffffffffffffLL)),
        make_const(Int(64), (int64_t)0x0800000000000000LL) * 16,
        (make_const(Int(64), (int64_t)0x00ffffffffffffffLL) *
         make_const(Int(64), (int64_t)0x00ffffffffffffffLL)),
        make_const(Int(64), (int64_t)0x8000000000000000LL) - 1,
        0 - make_const(Int(64), (int64_t)0x8000000000000000LL),
    };
    Expr not_overflowing[] = {
        make_const(Int(32), 0x7ffffffe) + 1,
        make_const(Int(32), 0x7fffffef) + 16,
        make_const(Int(32), 0x07ffffff) * 2,
        (make_const(Int(32), 0x0000ffff) *
         make_const(Int(32), 0x00008000)),
        make_const(Int(32), 0x80000001) - 1,
        0 - make_const(Int(32), 0x7fffffff),
        make_const(Int(64), (int64_t)0x7ffffffffffffffeLL) + 1,
        make_const(Int(64), (int64_t)0x7fffffffffffffefLL) + 16,
        make_const(Int(64), (int64_t)0x07ffffffffffffffLL) * 16,
        (make_const(Int(64), (int64_t)0x00000000ffffffffLL) *
         make_const(Int(64), (int64_t)0x0000000080000000LL)),
        make_const(Int(64), (int64_t)0x8000000000000001LL) - 1,
        0 - make_const(Int(64), (int64_t)0x7fffffffffffffffLL),
    };

    for (Expr e : overflowing) {
        internal_assert(!is_const(simplify(e)))
            << "Overflowing expression should not have simplified: " << e << "\n";
    }
    for (Expr e : not_overflowing) {
        internal_assert(is_const(simplify(e)))
            << "Non-everflowing expression should have simplified: " << e << "\n";
    }
}

void check_ind_expr(Expr e, bool expect_error) {
    Expr e2 = simplify(e);
    const Call *call = e2.as<Call>();
    bool is_error = call && call->is_intrinsic(Call::indeterminate_expression);
    if (expect_error && !is_error)
        internal_error << "Expression should be indeterminate: " << e << " but saw: " << e2 << "\n";
    else if (!expect_error && is_error)
        internal_error << "Expression should not be indeterminate: " << e << " but saw: " << e2 << "\n";
}

void check_indeterminate_ops(Expr e, bool e_is_zero, bool e_is_indeterminate) {
    Expr b = cast<bool>(e);
    Expr t = const_true(), f = const_false();
    Expr one = cast(e.type(), 1);
    Expr zero = cast(e.type(), 0);

    check_ind_expr(e, e_is_indeterminate);
    check_ind_expr(e + e, e_is_indeterminate);
    check_ind_expr(e - e, e_is_indeterminate);
    check_ind_expr(e * e, e_is_indeterminate);
    check_ind_expr(e / e, e_is_zero || e_is_indeterminate);
    check_ind_expr((1 / e) / e, e_is_zero || e_is_indeterminate);
    // Expr::operator% asserts if denom is constant zero.
    if (!is_zero(e)) {
        check_ind_expr(e % e, e_is_zero || e_is_indeterminate);
        check_ind_expr((1 / e) % e, e_is_zero || e_is_indeterminate);
    }
    check_ind_expr(min(e, one), e_is_indeterminate);
    check_ind_expr(max(e, one), e_is_indeterminate);
    check_ind_expr(e == one, e_is_indeterminate);
    check_ind_expr(one == e, e_is_indeterminate);
    check_ind_expr(e < one, e_is_indeterminate);
    check_ind_expr(one < e, e_is_indeterminate);
    check_ind_expr(!(e == one), e_is_indeterminate);
    check_ind_expr(!(one == e), e_is_indeterminate);
    check_ind_expr(!(e < one), e_is_indeterminate);
    check_ind_expr(!(one < e), e_is_indeterminate);
    check_ind_expr(b && t, e_is_indeterminate);
    check_ind_expr(t && b, e_is_indeterminate);
    check_ind_expr(b || t, e_is_indeterminate);
    check_ind_expr(t || b, e_is_indeterminate);
    check_ind_expr(!b, e_is_indeterminate);
    check_ind_expr(select(b, one, zero), e_is_indeterminate);
    check_ind_expr(select(t, e, zero), e_is_indeterminate);
    check_ind_expr(select(f, zero, e), e_is_indeterminate);
    check_ind_expr(e << one, e_is_indeterminate);
    check_ind_expr(e >> one, e_is_indeterminate);
    // Avoid warnings for things like (1 << 2147483647)
    if (e_is_indeterminate) {
        check_ind_expr(one << e, e_is_indeterminate);
        check_ind_expr(one >> e, e_is_indeterminate);
    }
    check_ind_expr(one & e, e_is_indeterminate);
    check_ind_expr(e & one, e_is_indeterminate);
    check_ind_expr(one | e, e_is_indeterminate);
    check_ind_expr(e | one, e_is_indeterminate);
    if (!e.type().is_uint()) {
        // Avoid warnings
        check_ind_expr(abs(e), e_is_indeterminate);
    }
    check_ind_expr(log(e), e_is_indeterminate);
    check_ind_expr(sqrt(e), e_is_indeterminate);
    check_ind_expr(exp(e), e_is_indeterminate);
    check_ind_expr(pow(e, one), e_is_indeterminate);
    // pow(x, y) explodes for huge integer y (Issue #1441)
    if (e_is_indeterminate) {
        check_ind_expr(pow(one, e), e_is_indeterminate);
    }
    check_ind_expr(floor(e), e_is_indeterminate);
    check_ind_expr(ceil(e), e_is_indeterminate);
    check_ind_expr(round(e), e_is_indeterminate);
    check_ind_expr(trunc(e), e_is_indeterminate);
}

void check_indeterminate() {
    const int32_t values[] = {
        int32_t(0x80000000),
        -2147483647,
        -2,
        -1,
        0,
        1,
        2,
        2147483647,
    };

    for (int32_t i1 : values) {
        // reality-check for never-indeterminate values.
        check_indeterminate_ops(Expr(i1), !i1, false);
        for (int32_t i2 : values) {
            {
                Expr e1(i1), e2(i2);
                Expr r = (e1 / e2);
                bool r_is_zero = !i1 || (i2 != 0 && !div_imp((int64_t)i1, (int64_t)i2));  // avoid trap for -2147483648/-1
                bool r_is_ind = !i2;
                check_indeterminate_ops(r, r_is_zero, r_is_ind);

                // Expr::operator% asserts if denom is constant zero.
                if (!is_zero(e2)) {
                    Expr m = (e1 % e2);
                    bool m_is_zero = !i1 || (i2 != 0 && !mod_imp((int64_t)i1, (int64_t)i2));  // avoid trap for -2147483648/-1
                    bool m_is_ind = !i2;
                    check_indeterminate_ops(m, m_is_zero, m_is_ind);
                }
            }
            {
                uint32_t u1 = (uint32_t)i1;
                uint32_t u2 = (uint32_t)i2;
                Expr e1(u1), e2(u2);
                Expr r = (e1 / e2);
                bool r_is_zero = !u1 || (u2 != 0 && !div_imp(u1, u2));
                bool r_is_ind = !u2;
                check_indeterminate_ops(r, r_is_zero, r_is_ind);

                // Expr::operator% asserts if denom is constant zero.
                if (!is_zero(e2)) {
                    Expr m = (e1 % e2);
                    bool m_is_zero = !u1 || (u2 != 0 && !mod_imp(u1, u2));
                    bool m_is_ind = !u2;
                    check_indeterminate_ops(m, m_is_zero, m_is_ind);
                }
            }
        }
    }
}

}  // namespace

void simplify_test() {
    Expr x = Var("x"), y = Var("y"), z = Var("z"), w = Var("w"), v = Var("v");
    Expr xf = cast<float>(x);
    Expr yf = cast<float>(y);
    Expr t = const_true(), f = const_false();

    check_indeterminate();
    check_casts();
    check_algebra();
    check_vectors();
    check_bounds();
    check_math();
    check_boolean();
    check_overflow();

    // Check bitshift operations
    check(cast(Int(16), x) << 10, cast(Int(16), x) * 1024);
    check(cast(Int(16), x) >> 10, cast(Int(16), x) / 1024);
    check(cast(Int(16), x) << -10, cast(Int(16), x) / 1024);
    // Correctly triggers a warning:
    //check(cast(Int(16), x) << 20, cast(Int(16), x) << 20);

    // Check that chains of widening casts don't lose the distinction
    // between zero-extending and sign-extending.
    check(cast(UInt(64), cast(UInt(32), cast(Int(8), -1))),
          UIntImm::make(UInt(64), 0xffffffffULL));

    v = Variable::make(Int(32, 4), "v");
    // Check constants get pushed inwards
    check(Let::make("x", 3, x+4), 7);

    // Check ramps in lets get pushed inwards
    check(Let::make("v", ramp(x*2+7, 3, 4), v + Expr(broadcast(2, 4))),
          ramp(x*2+9, 3, 4));

    // Check broadcasts in lets get pushed inwards
    check(Let::make("v", broadcast(x, 4), v + Expr(broadcast(2, 4))),
          broadcast(x+2, 4));

    // Check that dead lets get stripped
    check(Let::make("x", 3*y*y*y, 4), 4);
    check(Let::make("x", 0, 0), 0);

    // Test case with most negative 32-bit number, as constant to check that it is not negated.
    check(((x * (int32_t)0x80000000) + (y + z * (int32_t)0x80000000)),
          ((x * (int32_t)0x80000000) + (y + z * (int32_t)0x80000000)));

    // Check that constant args to a stringify get combined
    check(Call::make(type_of<const char *>(), Call::stringify, {3, string(" "), 4}, Call::Intrinsic),
          string("3 4"));

    check(Call::make(type_of<const char *>(), Call::stringify, {3, x, 4, string(", "), 3.4f}, Call::Intrinsic),
          Call::make(type_of<const char *>(), Call::stringify, {string("3"), x, string("4, 3.400000")}, Call::Intrinsic));

    // Check min(x, y)*max(x, y) gets simplified into x*y
    check(min(x, y)*max(x, y), x*y);
    check(min(x, y)*max(y, x), x*y);
    check(max(x, y)*min(x, y), x*y);
    check(max(y, x)*min(x, y), x*y);

    // Check min(x, y) + max(x, y) gets simplified into x + y
    check(min(x, y) + max(x, y), x + y);
    check(min(x, y) + max(y, x), x + y);
    check(max(x, y) + min(x, y), x + y);
    check(max(y, x) + min(x, y), x + y);

    // Check max(min(x, y), max(x, y)) gets simplified into max(x, y)
    check(max(min(x, y), max(x, y)), max(x, y));
    check(max(min(x, y), max(y, x)), max(x, y));
    check(max(max(x, y), min(x, y)), max(x, y));
    check(max(max(y, x), min(x, y)), max(x, y));

    // Check min(max(x, y), min(x, y)) gets simplified into min(x, y)
    check(min(max(x, y), min(x, y)), min(x, y));
    check(min(max(x, y), min(y, x)), min(x, y));
    check(min(min(x, y), max(x, y)), min(x, y));
    check(min(min(y, x), max(x, y)), min(x, y));

    // Check if we can simplify away comparison on vector types considering bounds.
    Scope<Interval> bounds_info;
    bounds_info.push("x", Interval(0,4));
    check_in_bounds(ramp(x,  1, 4) < broadcast( 0, 4), const_false(4), bounds_info);
    check_in_bounds(ramp(x,  1, 4) < broadcast( 8, 4), const_true(4),  bounds_info);
    check_in_bounds(ramp(x, -1, 4) < broadcast(-4, 4), const_false(4), bounds_info);
    check_in_bounds(ramp(x, -1, 4) < broadcast( 5, 4), const_true(4),  bounds_info);
    check_in_bounds(min(ramp(x,  1, 4), broadcast( 0, 4)), broadcast(0, 4),  bounds_info);
    check_in_bounds(min(ramp(x,  1, 4), broadcast( 8, 4)), ramp(x, 1, 4),    bounds_info);
    check_in_bounds(min(ramp(x, -1, 4), broadcast(-4, 4)), broadcast(-4, 4), bounds_info);
    check_in_bounds(min(ramp(x, -1, 4), broadcast( 5, 4)), ramp(x, -1, 4),   bounds_info);
    check_in_bounds(max(ramp(x,  1, 4), broadcast( 0, 4)), ramp(x, 1, 4),    bounds_info);
    check_in_bounds(max(ramp(x,  1, 4), broadcast( 8, 4)), broadcast(8, 4),  bounds_info);
    check_in_bounds(max(ramp(x, -1, 4), broadcast(-4, 4)), ramp(x, -1, 4),   bounds_info);
    check_in_bounds(max(ramp(x, -1, 4), broadcast( 5, 4)), broadcast(5, 4),  bounds_info);

    // Collapse some vector interleaves
    check(interleave_vectors({ramp(x, 2, 4), ramp(x+1, 2, 4)}), ramp(x, 1, 8));
    check(interleave_vectors({ramp(x, 4, 4), ramp(x+2, 4, 4)}), ramp(x, 2, 8));
    check(interleave_vectors({ramp(x-y, 2*y, 4), ramp(x, 2*y, 4)}), ramp(x-y, y, 8));
    check(interleave_vectors({ramp(x, 3, 4), ramp(x+1, 3, 4), ramp(x+2, 3, 4)}), ramp(x, 1, 12));

    // Now some ones that can't work
    {
        Expr e = interleave_vectors({ramp(x, 2, 4), ramp(x, 2, 4)});
        check(e, e);
        e = interleave_vectors({ramp(x, 2, 4), ramp(x+2, 2, 4)});
        check(e, e);
        e = interleave_vectors({ramp(x, 3, 4), ramp(x+1, 3, 4)});
        check(e, e);
        e = interleave_vectors({ramp(x, 2, 4), ramp(y+1, 2, 4)});
        check(e, e);
        e = interleave_vectors({ramp(x, 2, 4), ramp(x+1, 3, 4)});
        check(e, e);
    }

    // Now check that an interleave of some collapsible loads collapses into a single dense load
    {
        Expr load1 = Load::make(Float(32, 4), "buf", ramp(x, 2, 4), BufferPtr(), Parameter());
        Expr load2 = Load::make(Float(32, 4), "buf", ramp(x+1, 2, 4), BufferPtr(), Parameter());
        Expr load12 = Load::make(Float(32, 8), "buf", ramp(x, 1, 8), BufferPtr(), Parameter());
        check(interleave_vectors({load1, load2}), load12);

        // They don't collapse in the other order
        Expr e = interleave_vectors({load2, load1});
        check(e, e);

        // Or if the buffers are different
        Expr load3 = Load::make(Float(32, 4), "buf2", ramp(x+1, 2, 4), BufferPtr(), Parameter());
        e = interleave_vectors({load1, load3});
        check(e, e);

    }

    // This expression doesn't simplify, but it did cause exponential
    // slowdown at one stage.
    {
        Expr e = x;
        for (int i = 0; i < 100; i++) {
            e = max(e, 1)/2;
        }
        check(e, e);
    }

<<<<<<< HEAD
    {
        Expr pred = ramp(x*y + x*z, 2, 8) > 2;
        Expr index = ramp(x + y, 1, 8);

        Expr load = Load::make(index.type(), "f", index, BufferPtr(), Parameter());
        Expr src = Call::make(Handle().with_lanes(8), Call::address_of, {load}, Call::Intrinsic);
        Expr value = Call::make(load.type(), Call::predicated_load, {src, pred}, Call::Intrinsic);

        Expr dest = Call::make(Handle().with_lanes(8), Call::address_of,
                               {Load::make(index.type(), "f", index, BufferPtr(), Parameter())},
                               Call::Intrinsic);
        Stmt stmt = Evaluate::make(Call::make(value.type(), Call::predicated_store,
                                         {dest, pred, value},
                                         Call::Intrinsic));
        check(stmt, Evaluate::make(make_zero(value.type())));
=======
    // This expression is used to cause infinite recursion.
    {
        Expr e = Broadcast::make(-16, 2) < (ramp(Cast::make(UInt(16), 7), Cast::make(UInt(16), 11), 2) - Broadcast::make(1, 2));
        Expr expected = Broadcast::make(-16, 2) < (ramp(make_const(UInt(16), 7), make_const(UInt(16), 11), 2) - Broadcast::make(1, 2));
        check(e, expected);
>>>>>>> b1dd964a
    }

    std::cout << "Simplify test passed" << std::endl;
}
}
}<|MERGE_RESOLUTION|>--- conflicted
+++ resolved
@@ -5968,7 +5968,13 @@
         check(e, e);
     }
 
-<<<<<<< HEAD
+    // This expression is used to cause infinite recursion.
+    {
+        Expr e = Broadcast::make(-16, 2) < (ramp(Cast::make(UInt(16), 7), Cast::make(UInt(16), 11), 2) - Broadcast::make(1, 2));
+        Expr expected = Broadcast::make(-16, 2) < (ramp(make_const(UInt(16), 7), make_const(UInt(16), 11), 2) - Broadcast::make(1, 2));
+        check(e, expected);
+    }
+
     {
         Expr pred = ramp(x*y + x*z, 2, 8) > 2;
         Expr index = ramp(x + y, 1, 8);
@@ -5984,13 +5990,6 @@
                                          {dest, pred, value},
                                          Call::Intrinsic));
         check(stmt, Evaluate::make(make_zero(value.type())));
-=======
-    // This expression is used to cause infinite recursion.
-    {
-        Expr e = Broadcast::make(-16, 2) < (ramp(Cast::make(UInt(16), 7), Cast::make(UInt(16), 11), 2) - Broadcast::make(1, 2));
-        Expr expected = Broadcast::make(-16, 2) < (ramp(make_const(UInt(16), 7), make_const(UInt(16), 11), 2) - Broadcast::make(1, 2));
-        check(e, expected);
->>>>>>> b1dd964a
     }
 
     std::cout << "Simplify test passed" << std::endl;
