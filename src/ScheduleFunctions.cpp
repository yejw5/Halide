#include "ScheduleFunctions.h"
#include "IROperator.h"
#include "Simplify.h"
#include "Substitute.h"
#include "ExprUsesVar.h"
#include "Var.h"
#include "Qualify.h"
#include "IRMutator.h"
#include "Target.h"
#include "Inline.h"
#include "CodeGen_GPU_Dev.h"
#include "IRPrinter.h"

namespace Halide {
namespace Internal {

using std::string;
using std::map;
using std::vector;
using std::pair;
using std::make_pair;

namespace {
// A structure representing a containing LetStmt or For loop. Used in
// build_provide_loop_nest below.
struct Container {
    int dim_idx; // index in the dims list. -1 for let statements.
    string name;
    Expr value;
};
}

// Build a loop nest about a provide node using a schedule
Stmt build_provide_loop_nest(Function f,
                             string prefix,
                             const vector<Expr> &site,
                             const vector<Expr> &values,
                             const Schedule &s,
                             bool is_update) {

    // We'll build it from inside out, starting from a store node,
    // then wrapping it in for loops.

    // Make the (multi-dimensional multi-valued) store node.
    Stmt stmt = Provide::make(f.name(), values, site);

    // The dimensions for which we have a known static size.
    map<string, Expr> known_size_dims;
    // First hunt through the bounds for them.
    for (const Bound &i : s.bounds()) {
        known_size_dims[i.var] = i.extent;
    }
    // Then use any reduction domain.
    const ReductionDomain &rdom = s.reduction_domain();
    if (rdom.defined()) {
        for (const ReductionVariable &i : rdom.domain()) {
            known_size_dims[i.var] = i.extent;
        }
    }

    vector<Split> splits = s.splits();

    // Rebalance the split tree to make the outermost split first.
    for (size_t i = 0; i < splits.size(); i++) {
        for (size_t j = i+1; j < splits.size(); j++) {

            Split &first = splits[i];
            Split &second = splits[j];
            if (first.outer == second.old_var) {
                internal_assert(!second.is_rename())
                    << "Rename of derived variable found in splits list. This should never happen.";

                if (first.is_rename()) {
                    // Given a rename:
                    // X -> Y
                    // And a split:
                    // Y -> f * Z + W
                    // Coalesce into:
                    // X -> f * Z + W
                    second.old_var = first.old_var;
                    // Drop first entirely
                    for (size_t k = i; k < splits.size()-1; k++) {
                        splits[k] = splits[k+1];
                    }
                    splits.pop_back();
                    // Start processing this split from scratch,
                    // because we just clobbered it.
                    j = i+1;
                } else {
                    // Given two splits:
                    // X  ->  a * Xo  + Xi
                    // (splits stuff other than Xo, including Xi)
                    // Xo ->  b * Xoo + Xoi

                    // Re-write to:
                    // X  -> ab * Xoo + s0
                    // s0 ->  a * Xoi + Xi
                    // (splits on stuff other than Xo, including Xi)

                    // The name Xo went away, because it was legal for it to
                    // be X before, but not after.

                    first.exact |= second.exact;
                    second.exact = first.exact;
                    second.old_var = unique_name('s');
                    first.outer   = second.outer;
                    second.outer  = second.inner;
                    second.inner  = first.inner;
                    first.inner   = second.old_var;
                    Expr f = simplify(first.factor * second.factor);
                    second.factor = first.factor;
                    first.factor  = f;
                    // Push the second split back to just after the first
                    for (size_t k = j; k > i+1; k--) {
                        std::swap(splits[k], splits[k-1]);
                    }
                }
            }
        }
    }

    Dim innermost_non_trivial_loop;
    for (const Dim &d : s.dims()) {
        if (d.for_type != ForType::Vectorized &&
            d.for_type != ForType::Unrolled) {
            innermost_non_trivial_loop = d;
            break;
        }
    }

    // Define the function args in terms of the loop variables using the splits
    for (const Split &split : splits) {
        Expr outer = Variable::make(Int(32), prefix + split.outer);
        Expr outer_max = Variable::make(Int(32), prefix + split.outer + ".loop_max");
        if (split.is_split()) {
            Expr inner = Variable::make(Int(32), prefix + split.inner);
            Expr old_max = Variable::make(Int(32), prefix + split.old_var + ".loop_max");
            Expr old_min = Variable::make(Int(32), prefix + split.old_var + ".loop_min");
            Expr old_extent = Variable::make(Int(32), prefix + split.old_var + ".loop_extent");

            known_size_dims[split.inner] = split.factor;

            Expr base = outer * split.factor + old_min;
            string base_name = prefix + split.inner + ".base";
            Expr base_var = Variable::make(Int(32), base_name);
            string old_var_name = prefix + split.old_var;
            Expr old_var = Variable::make(Int(32), old_var_name);

            map<string, Expr>::iterator iter = known_size_dims.find(split.old_var);

            if (is_update) {
                user_assert(split.tail != TailStrategy::ShiftInwards)
                    << "When splitting Var " << split.old_var
                    << " ShiftInwards is not a legal tail strategy for update definitions, as"
                    << " it may change the meaning of the algorithm\n";
            }

            if (split.exact) {
                user_assert(split.tail == TailStrategy::Auto ||
                            split.tail == TailStrategy::GuardWithIf)
                    << "When splitting Var " << split.old_var
                    << " the tail strategy must be GuardWithIf or Auto. "
                    << "Anything else may change the meaning of the algorithm\n";
            }

            TailStrategy tail = split.tail;
            if (tail == TailStrategy::Auto) {
                if (split.exact) {
                    tail = TailStrategy::GuardWithIf;
                } else if (is_update) {
                    tail = TailStrategy::RoundUp;
                } else {
                    tail = TailStrategy::ShiftInwards;
                }
            }

            if ((iter != known_size_dims.end()) &&
                is_zero(simplify(iter->second % split.factor))) {
                // We have proved that the split factor divides the
                // old extent. No need to adjust the base or add an if
                // statement.
                known_size_dims[split.outer] = iter->second / split.factor;
            } else if (is_one(split.factor)) {
                // The split factor trivially divides the old extent,
                // but we know nothing new about the outer dimension.
            } else if (tail == TailStrategy::GuardWithIf) {
                // It's an exact split but we failed to prove that the
                // extent divides the factor. Use predication.

                // Make a var representing the original var minus its
                // min. It's important that this is a single Var so
                // that bounds inference has a chance of understanding
                // what it means for it to be limited by the if
                // statement's condition.
                Expr rebased = outer * split.factor + inner;
                string rebased_var_name = prefix + split.old_var + ".rebased";
                Expr rebased_var = Variable::make(Int(32), rebased_var_name);
                stmt = substitute(prefix + split.old_var, rebased_var + old_min, stmt);

                // Tell Halide to optimize for the case in which this
                // condition is true by partitioning some outer loop.
                Expr cond = likely(rebased_var < old_extent);
                stmt = IfThenElse::make(cond, stmt, Stmt());
                stmt = LetStmt::make(rebased_var_name, rebased, stmt);

            } else if (tail == TailStrategy::ShiftInwards) {
                // Adjust the base downwards to not compute off the
                // end of the realization.

                // Only mark the base as likely (triggering a loop
                // partition) if the outer var is the innermost
                // non-trivial loop and it's a serial loop. This
                // usually is due to an unroll or vectorize call.
                if (split.outer == innermost_non_trivial_loop.var &&
                    innermost_non_trivial_loop.for_type == ForType::Serial) {
                    base = likely(base);
                }

                base = Min::make(base, old_max + (1 - split.factor));
            } else {
                internal_assert(tail == TailStrategy::RoundUp);
            }

            // Substitute in the new expression for the split variable ...
            stmt = substitute(old_var_name, base_var + inner, stmt);
            // ... but also define it as a let for the benefit of bounds inference.
            stmt = LetStmt::make(old_var_name, base_var + inner, stmt);
            stmt = LetStmt::make(base_name, base, stmt);

        } else if (split.is_fuse()) {
            // Define the inner and outer in terms of the fused var
            Expr fused = Variable::make(Int(32), prefix + split.old_var);
            Expr inner_min = Variable::make(Int(32), prefix + split.inner + ".loop_min");
            Expr outer_min = Variable::make(Int(32), prefix + split.outer + ".loop_min");
            Expr inner_extent = Variable::make(Int(32), prefix + split.inner + ".loop_extent");

            // If the inner extent is zero, the loop will never be
            // entered, but the bounds expressions lifted out might
            // contain divides or mods by zero. In the cases where
            // simplification of inner and outer matter, inner_extent
            // is a constant, so the max will simplify away.
            Expr factor = max(inner_extent, 1);
            Expr inner = fused % factor + inner_min;
            Expr outer = fused / factor + outer_min;

            stmt = substitute(prefix + split.inner, inner, stmt);
            stmt = substitute(prefix + split.outer, outer, stmt);
            stmt = LetStmt::make(prefix + split.inner, inner, stmt);
            stmt = LetStmt::make(prefix + split.outer, outer, stmt);

            // Maintain the known size of the fused dim if
            // possible. This is important for possible later splits.
            map<string, Expr>::iterator inner_dim = known_size_dims.find(split.inner);
            map<string, Expr>::iterator outer_dim = known_size_dims.find(split.outer);
            if (inner_dim != known_size_dims.end() &&
                outer_dim != known_size_dims.end()) {
                known_size_dims[split.old_var] = inner_dim->second*outer_dim->second;
            }

        } else {
            stmt = substitute(prefix + split.old_var, outer, stmt);
            stmt = LetStmt::make(prefix + split.old_var, outer, stmt);
        }
    }

    // All containing lets and fors. Outermost first.
    vector<Container> nest;

    // Put the desired loop nest into the containers vector.
    for (int i = (int)s.dims().size() - 1; i >= 0; i--) {
        const Dim &dim = s.dims()[i];
        Container c = {i, prefix + dim.var, Expr()};
        nest.push_back(c);
    }

    // Strip off the lets into the containers vector.
    while (const LetStmt *let = stmt.as<LetStmt>()) {
        Container c = {-1, let->name, let->value};
        nest.push_back(c);
        stmt = let->body;
    }

    // Resort the containers vector so that lets are as far outwards
    // as possible. Use reverse insertion sort. Start at the first letstmt.
    for (int i = (int)s.dims().size(); i < (int)nest.size(); i++) {
        // Only push up LetStmts.
        internal_assert(nest[i].value.defined());

        for (int j = i-1; j >= 0; j--) {
            // Try to push it up by one.
            internal_assert(nest[j+1].value.defined());
            if (!expr_uses_var(nest[j+1].value, nest[j].name)) {
                std::swap(nest[j+1], nest[j]);
            } else {
                break;
            }
        }
    }

    // Rewrap the statement in the containing lets and fors.
    for (int i = (int)nest.size() - 1; i >= 0; i--) {
        if (nest[i].value.defined()) {
            stmt = LetStmt::make(nest[i].name, nest[i].value, stmt);
        } else {
            const Dim &dim = s.dims()[nest[i].dim_idx];
            Expr min = Variable::make(Int(32), nest[i].name + ".loop_min");
            Expr extent = Variable::make(Int(32), nest[i].name + ".loop_extent");
            stmt = For::make(nest[i].name, min, extent, dim.for_type, dim.device_api, stmt);
        }
    }

    // Define the bounds on the split dimensions using the bounds
    // on the function args
    for (size_t i = splits.size(); i > 0; i--) {
        const Split &split = splits[i-1];
        Expr old_var_extent = Variable::make(Int(32), prefix + split.old_var + ".loop_extent");
        Expr old_var_max = Variable::make(Int(32), prefix + split.old_var + ".loop_max");
        Expr old_var_min = Variable::make(Int(32), prefix + split.old_var + ".loop_min");
        if (split.is_split()) {
            Expr inner_extent = split.factor;
            Expr outer_extent = (old_var_max - old_var_min + split.factor)/split.factor;
            stmt = LetStmt::make(prefix + split.inner + ".loop_min", 0, stmt);
            stmt = LetStmt::make(prefix + split.inner + ".loop_max", inner_extent-1, stmt);
            stmt = LetStmt::make(prefix + split.inner + ".loop_extent", inner_extent, stmt);
            stmt = LetStmt::make(prefix + split.outer + ".loop_min", 0, stmt);
            stmt = LetStmt::make(prefix + split.outer + ".loop_max", outer_extent-1, stmt);
            stmt = LetStmt::make(prefix + split.outer + ".loop_extent", outer_extent, stmt);
        } else if (split.is_fuse()) {
            // Define bounds on the fused var using the bounds on the inner and outer
            Expr inner_extent = Variable::make(Int(32), prefix + split.inner + ".loop_extent");
            Expr outer_extent = Variable::make(Int(32), prefix + split.outer + ".loop_extent");
            Expr fused_extent = inner_extent * outer_extent;
            stmt = LetStmt::make(prefix + split.old_var + ".loop_min", 0, stmt);
            stmt = LetStmt::make(prefix + split.old_var + ".loop_max", fused_extent - 1, stmt);
            stmt = LetStmt::make(prefix + split.old_var + ".loop_extent", fused_extent, stmt);
        } else {
            // rename
            stmt = LetStmt::make(prefix + split.outer + ".loop_min", old_var_min, stmt);
            stmt = LetStmt::make(prefix + split.outer + ".loop_max", old_var_max, stmt);
            stmt = LetStmt::make(prefix + split.outer + ".loop_extent", old_var_extent, stmt);
        }
    }

    // Define the bounds on the outermost dummy dimension.
    {
        string o = prefix + Var::outermost().name();
        stmt = LetStmt::make(o + ".loop_min", 0, stmt);
        stmt = LetStmt::make(o + ".loop_max", 0, stmt);
        stmt = LetStmt::make(o + ".loop_extent", 1, stmt);
    }

    // Define the loop mins and extents in terms of the mins and maxs produced by bounds inference
    for (const std::string &i : f.args()) {
        string var = prefix + i;
        Expr max = Variable::make(Int(32), var + ".max");
        Expr min = Variable::make(Int(32), var + ".min"); // Inject instance name here? (compute instance names during lowering)
        stmt = LetStmt::make(var + ".loop_extent",
                             (max + 1) - min,
                             stmt);
        stmt = LetStmt::make(var + ".loop_min", min, stmt);
        stmt = LetStmt::make(var + ".loop_max", max, stmt);
    }

    // Make any specialized copies
    for (size_t i = s.specializations().size(); i > 0; i--) {
        Expr c = s.specializations()[i-1].condition;
        Schedule sched = s.specializations()[i-1].schedule;
        const EQ *eq = c.as<EQ>();
        const Variable *var = eq ? eq->a.as<Variable>() : c.as<Variable>();

        Stmt then_case =
            build_provide_loop_nest(f, prefix, site, values, sched, is_update);

        if (var && eq) {
            then_case = simplify_exprs(substitute(var->name, eq->b, then_case));
            Stmt else_case = stmt;
            if (eq->b.type().is_bool()) {
                else_case = simplify_exprs(substitute(var->name, !eq->b, else_case));
            }
            stmt = IfThenElse::make(c, then_case, else_case);
        } else if (var) {
            then_case = simplify_exprs(substitute(var->name, const_true(), then_case));
            Stmt else_case = simplify_exprs(substitute(var->name, const_false(), stmt));
            stmt = IfThenElse::make(c, then_case, else_case);
        } else {
            stmt = IfThenElse::make(c, then_case, stmt);
        }
    }

    return stmt;
}

// Turn a function into a loop nest that computes it. It will
// refer to external vars of the form function_name.arg_name.min
// and function_name.arg_name.extent to define the bounds over
// which it should be realized. It will compute at least those
// bounds (depending on splits, it may compute more). This loop
// won't do any allocation.
Stmt build_produce(Function f) {

    if (f.has_extern_definition()) {
        // Call the external function

        // Build an argument list
        vector<Expr> extern_call_args;
        const vector<ExternFuncArgument> &args = f.extern_arguments();

        const string &extern_name = f.extern_function_name();

        vector<pair<string, Expr>> lets;

        // Iterate through all of the input args to the extern
        // function building a suitable argument list for the
        // extern function call.
        for (const ExternFuncArgument &arg : args) {
            if (arg.is_expr()) {
                extern_call_args.push_back(arg.expr);
            } else if (arg.is_func()) {
                Function input(arg.func);
                for (int k = 0; k < input.outputs(); k++) {
                    string buf_name = input.name();
                    if (input.outputs() > 1) {
                        buf_name += "." + std::to_string(k);
                    }
                    buf_name += ".buffer";
                    Expr buffer = Variable::make(type_of<struct buffer_t *>(), buf_name);
                    extern_call_args.push_back(buffer);
                }
            } else if (arg.is_buffer()) {
                Buffer b = arg.buffer;
                Parameter p(b.type(), true, b.dimensions(), b.name());
                p.set_buffer(b);
                Expr buf = Variable::make(type_of<struct buffer_t *>(), b.name() + ".buffer", p);
                extern_call_args.push_back(buf);
            } else if (arg.is_image_param()) {
                Parameter p = arg.image_param;
                Expr buf = Variable::make(type_of<struct buffer_t *>(), p.name() + ".buffer", p);
                extern_call_args.push_back(buf);
            } else {
                internal_error << "Bad ExternFuncArgument type\n";
            }
        }

        // Grab the buffer_ts representing the output. If the store
        // level matches the compute level, then we can use the ones
        // already injected by allocation bounds inference. If it's
        // the output to the pipeline then it will similarly be in the
        // symbol table.
        if (f.schedule().store_level() == f.schedule().compute_level()) {
            for (int j = 0; j < f.outputs(); j++) {
                string buf_name = f.name();
                if (f.outputs() > 1) {
                    buf_name += "." + std::to_string(j);
                }
                buf_name += ".buffer";
                Expr buffer = Variable::make(type_of<struct buffer_t *>(), buf_name);
                extern_call_args.push_back(buffer);
            }
        } else {
            // Store level doesn't match compute level. Make an output
            // buffer just for this subregion.
            string stride_name = f.name();
            if (f.outputs() > 1) {
                stride_name += ".0";
            }
            string stage_name = f.name() + ".s0.";
            for (int j = 0; j < f.outputs(); j++) {

                vector<Expr> buffer_args(2);

                vector<Expr> top_left;
                for (int k = 0; k < f.dimensions(); k++) {
                    string var = stage_name + f.args()[k];
                    top_left.push_back(Variable::make(Int(32), var + ".min"));
                }
                Expr host_ptr = Call::make(f, top_left, j);
                host_ptr = Call::make(Handle(), Call::address_of, {host_ptr}, Call::Intrinsic);

                buffer_args[0] = host_ptr;
                buffer_args[1] = make_zero(f.output_types()[j]);
                for (int k = 0; k < f.dimensions(); k++) {
                    string var = stage_name + f.args()[k];
                    Expr min = Variable::make(Int(32), var + ".min");
                    Expr max = Variable::make(Int(32), var + ".max");
                    Expr stride = Variable::make(Int(32), stride_name + ".stride." + std::to_string(k));
                    buffer_args.push_back(min);
                    buffer_args.push_back(max - min + 1);
                    buffer_args.push_back(stride);
                }

                Expr output_buffer_t = Call::make(type_of<struct buffer_t *>(), Call::create_buffer_t,
                                                  buffer_args, Call::Intrinsic);

                string buf_name = f.name() + "." + std::to_string(j) + ".tmp_buffer";
                extern_call_args.push_back(Variable::make(type_of<struct buffer_t *>(), buf_name));
                lets.push_back(make_pair(buf_name, output_buffer_t));
            }
        }

        // Make the extern call
        Expr e = Call::make(Int(32), extern_name, extern_call_args,
                            f.extern_definition_is_c_plus_plus() ? Call::ExternCPlusPlus
                                                                 : Call::Extern);
        string result_name = unique_name('t');
        Expr result = Variable::make(Int(32), result_name);
        // Check if it succeeded
        Expr error = Call::make(Int(32), "halide_error_extern_stage_failed",
                                {extern_name, result}, Call::Extern);
        Stmt check = AssertStmt::make(EQ::make(result, 0), error);
        check = LetStmt::make(result_name, e, check);

        for (size_t i = 0; i < lets.size(); i++) {
            check = LetStmt::make(lets[i].first, lets[i].second, check);
        }

        return check;
    } else {

        string prefix = f.name() + ".s0.";

        // Compute the site to store to as the function args
        vector<Expr> site;

        vector<Expr> values(f.values().size());
        for (size_t i = 0; i < values.size(); i++) {
            values[i] = qualify(prefix, f.values()[i]);
        }

        for (size_t i = 0; i < f.args().size(); i++) {
            site.push_back(Variable::make(Int(32), prefix + f.args()[i]));
        }

        return build_provide_loop_nest(f, prefix, site, values, f.schedule(), false);
    }
}

// Build the loop nests that update a function (assuming it's a reduction).
vector<Stmt> build_update(Function f) {

    vector<Stmt> updates;

    for (size_t i = 0; i < f.updates().size(); i++) {
        UpdateDefinition r = f.updates()[i];

        string prefix = f.name() + ".s" + std::to_string(i+1) + ".";

        vector<Expr> site(r.args.size());
        vector<Expr> values(r.values.size());
        for (size_t i = 0; i < values.size(); i++) {
            Expr v = r.values[i];
            v = qualify(prefix, v);
            values[i] = v;
        }

        for (size_t i = 0; i < r.args.size(); i++) {
            Expr s = r.args[i];
            s = qualify(prefix, s);
            site[i] = s;
            debug(2) << "Update site " << i << " = " << s << "\n";
        }

        Stmt loop = build_provide_loop_nest(f, prefix, site, values, r.schedule, true);

        // Now define the bounds on the reduction domain
        if (r.domain.defined()) {
            const vector<ReductionVariable> &dom = r.domain.domain();
            for (size_t i = 0; i < dom.size(); i++) {
                string p = prefix + dom[i].var;
                Expr rmin = Variable::make(Int(32), p + ".min");
                Expr rmax = Variable::make(Int(32), p + ".max");
                loop = LetStmt::make(p + ".loop_min", rmin, loop);
                loop = LetStmt::make(p + ".loop_max", rmax, loop);
                loop = LetStmt::make(p + ".loop_extent", rmax - rmin + 1, loop);
            }
        }

        updates.push_back(loop);
    }

    return updates;
}

pair<Stmt, Stmt> build_production(Function func) {
    Stmt produce = build_produce(func);
    vector<Stmt> updates = build_update(func);

    // Combine the update steps
<<<<<<< HEAD
    Stmt merged_updates = fold_right(updates, Block::make);
=======
    Stmt merged_updates = Block::make(updates);
>>>>>>> 4c45bff8
    return make_pair(produce, merged_updates);
}

// A schedule may include explicit bounds on some dimension. This
// injects assertions that check that those bounds are sufficiently
// large to cover the inferred bounds required.
Stmt inject_explicit_bounds(Stmt body, Function func) {
    const Schedule &s = func.schedule();
    for (size_t stage = 0; stage <= func.updates().size(); stage++) {
        for (size_t i = 0; i < s.bounds().size(); i++) {
            Bound b = s.bounds()[i];
            string prefix = func.name() + ".s" + std::to_string(stage) + "." + b.var;
            string min_name = prefix + ".min_unbounded";
            string max_name = prefix + ".max_unbounded";
            Expr min_var = Variable::make(Int(32), min_name);
            Expr max_var = Variable::make(Int(32), max_name);
            if (!b.min.defined()) {
                b.min = min_var;
            }

            Expr max_val = (b.extent + b.min) - 1;
            Expr min_val = b.min;

            Expr check = (min_val <= min_var) && (max_val >= max_var);
            Expr error_msg = Call::make(Int(32), "halide_error_explicit_bounds_too_small",
                                        {b.var, func.name(), min_val, max_val, min_var, max_var},
                                        Call::Extern);
            body = Block::make(AssertStmt::make(check, error_msg), body);
        }
    }

    return body;
}

class IsUsedInStmt : public IRVisitor {
    string func;

    using IRVisitor::visit;

    void visit(const Call *op) {
        IRVisitor::visit(op);
        if (op->name == func) result = true;
    }

    // A reference to the function's buffers counts as a use
    void visit(const Variable *op) {
        if (op->type.is_handle() &&
            starts_with(op->name, func + ".") &&
            ends_with(op->name, ".buffer")) {
            result = true;
        }
    }

public:
    bool result;
    IsUsedInStmt(Function f) : func(f.name()), result(false) {
    }

};

bool function_is_used_in_stmt(Function f, Stmt s) {
    IsUsedInStmt is_called(f);
    s.accept(&is_called);
    return is_called.result;
}

// Inject the allocation and realization of a function into an
// existing loop nest using its schedule
class InjectRealization : public IRMutator {
public:
    const Function &func;
    bool is_output, found_store_level, found_compute_level;
    const Target &target;

    InjectRealization(const Function &f, bool o, const Target &t) :
        func(f), is_output(o),
        found_store_level(false), found_compute_level(false),
        target(t) {}

private:

    string producing;

    Stmt build_pipeline(Stmt s) {
        pair<Stmt, Stmt> realization = build_production(func);

        return ProducerConsumer::make(func.name(), realization.first, realization.second, s);
    }

    Stmt build_realize(Stmt s) {
        if (!is_output) {
            Region bounds;
            string name = func.name();
            for (int i = 0; i < func.dimensions(); i++) {
                string arg = func.args()[i];
                Expr min = Variable::make(Int(32), name + "." + arg + ".min_realized");
                Expr extent = Variable::make(Int(32), name + "." + arg + ".extent_realized");
                bounds.push_back(Range(min, extent));
            }

            s = Realize::make(name, func.output_types(), bounds, const_true(), s);
        }

        // This is also the point at which we inject explicit bounds
        // for this realization.
        if (target.has_feature(Target::NoAsserts)) {
            return s;
        } else {
            return inject_explicit_bounds(s, func);
        }
    }

    using IRMutator::visit;

    void visit(const ProducerConsumer *op) {
        string old = producing;
        producing = op->name;
        Stmt produce = mutate(op->produce);
        Stmt update;
        if (op->update.defined()) {
            update = mutate(op->update);
        }
        producing = old;
        Stmt consume = mutate(op->consume);

        if (produce.same_as(op->produce) &&
            update.same_as(op->update) &&
            consume.same_as(op->consume)) {
            stmt = op;
        } else {
            stmt = ProducerConsumer::make(op->name, produce, update, consume);
        }
    }

    void visit(const For *for_loop) {
        debug(3) << "InjectRealization of " << func.name() << " entering for loop over " << for_loop->name << "\n";
        const LoopLevel &compute_level = func.schedule().compute_level();
        const LoopLevel &store_level = func.schedule().store_level();

        Stmt body = for_loop->body;

        // Dig through any let statements
        vector<pair<string, Expr>> lets;
        while (const LetStmt *l = body.as<LetStmt>()) {
            lets.push_back(make_pair(l->name, l->value));
            body = l->body;
        }

        // Can't schedule extern things inside a vector for loop
        if (func.has_extern_definition() &&
            func.schedule().compute_level().is_inline() &&
            for_loop->for_type == ForType::Vectorized &&
            function_is_used_in_stmt(func, for_loop)) {

            // If we're trying to inline an extern function, schedule it here and bail out
            debug(2) << "Injecting realization of " << func.name() << " around node " << Stmt(for_loop) << "\n";
            stmt = build_realize(build_pipeline(for_loop));
            found_store_level = found_compute_level = true;
            return;
        }

        body = mutate(body);

        if (compute_level.match(for_loop->name)) {
            debug(3) << "Found compute level\n";
            if (function_is_used_in_stmt(func, body) || is_output) {
                body = build_pipeline(body);
            }
            found_compute_level = true;
        }

        if (store_level.match(for_loop->name)) {
            debug(3) << "Found store level\n";
            internal_assert(found_compute_level)
                << "The compute loop level was not found within the store loop level!\n";

            if (function_is_used_in_stmt(func, body) || is_output) {
                body = build_realize(body);
            }

            found_store_level = true;
        }

        // Reinstate the let statements
        for (size_t i = lets.size(); i > 0; i--) {
            body = LetStmt::make(lets[i - 1].first, lets[i - 1].second, body);
        }

        if (body.same_as(for_loop->body)) {
            stmt = for_loop;
        } else {
            stmt = For::make(for_loop->name,
                             for_loop->min,
                             for_loop->extent,
                             for_loop->for_type,
                             for_loop->device_api,
                             body);
        }
    }

    // If we're an inline update or extern, we may need to inject a realization here
    virtual void visit(const Provide *op) {
        if (op->name != func.name() &&
            !func.is_pure() &&
            func.schedule().compute_level().is_inline() &&
            function_is_used_in_stmt(func, op)) {

            // Prefix all calls to func in op
            stmt = build_realize(build_pipeline(op));
            found_store_level = found_compute_level = true;
        } else {
            stmt = op;
        }
    }
};


class ComputeLegalSchedules : public IRVisitor {
public:
    struct Site {
        bool is_parallel;
        LoopLevel loop_level;
    };
    vector<Site> sites_allowed;

    ComputeLegalSchedules(Function f) : func(f), found(false) {}

private:
    using IRVisitor::visit;

    vector<Site> sites;
    Function func;
    bool found;

    void visit(const For *f) {
        f->min.accept(this);
        f->extent.accept(this);
        size_t first_dot = f->name.find('.');
        size_t last_dot = f->name.rfind('.');
        internal_assert(first_dot != string::npos && last_dot != string::npos);
        string func = f->name.substr(0, first_dot);
        string var = f->name.substr(last_dot + 1);
        Site s = {f->for_type == ForType::Parallel ||
                  f->for_type == ForType::Vectorized,
                  LoopLevel(func, var)};
        sites.push_back(s);
        f->body.accept(this);
        sites.pop_back();
    }

    void register_use() {
        if (!found) {
            found = true;
            sites_allowed = sites;
        } else {
            vector<Site> common_sites;

            // Take the common sites between sites and sites_allowed
            for (const Site &s1 : sites) {
                for (const Site &s2 : sites_allowed) {
                    if (s1.loop_level.match(s2.loop_level)) {
                        common_sites.push_back(s1);
                        break;
                    }
                }
            }

            sites_allowed.swap(common_sites);
        }
    }

    void visit(const Call *c) {
        IRVisitor::visit(c);

        if (c->name == func.name()) {
            register_use();
        }
    }

    void visit(const Variable *v) {
        if (v->type.is_handle() &&
            starts_with(v->name, func.name() + ".") &&
            ends_with(v->name, ".buffer")) {
            register_use();
        }
    }
};

string schedule_to_source(Function f,
                          LoopLevel store_at,
                          LoopLevel compute_at) {
    std::ostringstream ss;
    ss << f.name();
    if (compute_at.is_inline()) {
        ss << ".compute_inline()";
    } else {
        string store_var_name = store_at.var;
        string compute_var_name = compute_at.var;
        if (store_var_name == Var::outermost().name()) {
            store_var_name = "Var::outermost()";
        }
        if (compute_var_name == Var::outermost().name()) {
            compute_var_name = "Var::outermost()";
        }
        if (!store_at.match(compute_at)) {
            if (store_at.is_root()) {
                ss << ".store_root()";
            } else {
                ss << ".store_at(" << store_at.func << ", " << store_var_name << ")";
            }
        }
        if (compute_at.is_root()) {
            ss << ".compute_root()";
        } else {
            ss << ".compute_at(" << compute_at.func << ", " << compute_var_name << ")";
        }
    }
    ss << ";";
    return ss.str();
}

class StmtUsesFunc : public IRVisitor {
    using IRVisitor::visit;
    string func;
    void visit(const Call *op) {
        if (op->name == func) {
            result = true;
        }
        IRVisitor::visit(op);
    }
public:
    bool result = false;
    StmtUsesFunc(string f) : func(f) {}
};

class PrintUsesOfFunc : public IRVisitor {
    using IRVisitor::visit;

    int indent = 1;
    string func, caller;
    bool last_print_was_ellipsis = false;
    std::ostream &stream;

    void do_indent() {
        for (int i = 0; i < indent; i++) {
            stream << "  ";
        }
    }

    void visit(const For *op) {
        if (ends_with(op->name, Var::outermost().name()) ||
            ends_with(op->name, LoopLevel::root().var)) {
            IRVisitor::visit(op);
        } else {

            int old_indent = indent;

            StmtUsesFunc uses(func);
            op->body.accept(&uses);
            if (!uses.result) {
                if (!last_print_was_ellipsis) {
                    do_indent();
                    stream << "...\n";
                    last_print_was_ellipsis = true;
                }
            } else {
                do_indent();
                stream << "for " << op->name << ":\n";
                last_print_was_ellipsis = false;
                indent++;
            }

            IRVisitor::visit(op);
            indent = old_indent;
        }
    }

    void visit(const ProducerConsumer *op) {
        string old_caller = caller;
        caller = op->name;
        op->produce.accept(this);
        if (op->update.defined()) {
            op->update.accept(this);
        }
        caller = old_caller;
        op->consume.accept(this);
    }

    void visit(const Call *op) {
        if (op->name == func) {
            do_indent();
            stream << caller << " uses " << func << "\n";
            last_print_was_ellipsis = false;
        } else {
            IRVisitor::visit(op);
        }
    }

public:
    PrintUsesOfFunc(string f, std::ostream &s) : func(f), stream(s) {}
};

void validate_schedule(Function f, Stmt s, const Target &target, bool is_output) {

    // If f is extern, check that none of its inputs are scheduled inline.
    if (f.has_extern_definition()) {
        for (const ExternFuncArgument &arg : f.extern_arguments()) {
            if (arg.is_func()) {
                Function g(arg.func);
                if (g.schedule().compute_level().is_inline()) {
                    user_error
                        << "Func " << g.name() << " cannot be scheduled to be computed inline, "
                        << "because it is used in the externally-computed function " << f.name() << "\n";
                }
            }
        }
    }

    // Emit a warning if only some of the steps have been scheduled.
    bool any_scheduled = f.schedule().touched();
    for (const UpdateDefinition &r : f.updates()) {
        any_scheduled = any_scheduled || r.schedule.touched();
    }
    if (any_scheduled) {
        for (size_t i = 0; i < f.updates().size(); i++) {
            const UpdateDefinition &r = f.updates()[i];
            if (!r.schedule.touched()) {
                std::cerr << "Warning: Update step " << i
                          << " of function " << f.name()
                          << " has not been scheduled, even though some other"
                          << " steps have been. You may have forgotten to"
                          << " schedule it. If this was intentional, call "
                          << f.name() << ".update(" << i << ") to suppress"
                          << " this warning.\n";
            }
        }
    }

    // If the func is scheduled on the gpu, check that the relevant
    // api is enabled in the target.
    vector<Schedule> schedules;
    schedules.push_back(f.schedule());
    for (const UpdateDefinition &u : f.updates()) {
        schedules.push_back(u.schedule);
    }
    for (size_t i = 0; i < schedules.size(); i++) {
        for (const Specialization &s : schedules[i].specializations()) {
            schedules.push_back(s.schedule);
        }
    }
    for (const Schedule &s : schedules) {
        for (const Dim &d : s.dims()) {
            if (!target.supports_device_api(d.device_api)) {
                user_error << "Schedule for Func " << f.name()
                           << " requires " << d.device_api
                           << " but no compatible target feature is enabled in target "
                           << target.to_string() << "\n";
            }
        }
    }

    LoopLevel store_at = f.schedule().store_level();
    LoopLevel compute_at = f.schedule().compute_level();

    // Outputs must be compute_root and store_root. They're really
    // store_in_user_code, but store_root is close enough.
    if (is_output) {
        if (store_at.is_root() && compute_at.is_root()) {
            return;
        } else {
            user_error << "Func " << f.name() << " is the output, so must"
                       << " be scheduled compute_root (which is the default).\n";
        }
    }

    // Inlining is always allowed
    if (store_at.is_inline() && compute_at.is_inline()) {
        return;
    }

    // Otherwise inspect the uses to see what's ok.
    ComputeLegalSchedules legal(f);
    s.accept(&legal);

    bool store_at_ok = false, compute_at_ok = false;
    const vector<ComputeLegalSchedules::Site> &sites = legal.sites_allowed;
    size_t store_idx = 0, compute_idx = 0;
    for (size_t i = 0; i < sites.size(); i++) {
        if (sites[i].loop_level.match(store_at)) {
            store_at_ok = true;
            store_idx = i;
        }
        if (sites[i].loop_level.match(compute_at)) {
            compute_at_ok = store_at_ok;
            compute_idx = i;
        }
    }

    // Check there isn't a parallel loop between the compute_at and the store_at
    std::ostringstream err;

    if (store_at_ok && compute_at_ok) {
        for (size_t i = store_idx + 1; i <= compute_idx; i++) {
            if (sites[i].is_parallel) {
                err << "Func \"" << f.name()
                    << "\" is stored outside the parallel loop over "
                    << sites[i].loop_level.func << "." << sites[i].loop_level.var
                    << " but computed within it. This is a potential race condition.\n";
                store_at_ok = compute_at_ok = false;
            }
        }
    }

    if (!store_at_ok || !compute_at_ok) {
        err << "Func \"" << f.name() << "\" is computed at the following invalid location:\n"
            << "  " << schedule_to_source(f, store_at, compute_at) << "\n"
            << "Legal locations for this function are:\n";
        for (size_t i = 0; i < sites.size(); i++) {
            err << "  " << schedule_to_source(f, sites[i].loop_level, sites[i].loop_level) << "\n";
        }
        err << "\"" << f.name() << "\" is used in the following places:\n";
        PrintUsesOfFunc printer(f.name(), err);
        s.accept(&printer);

        user_error << err.str();
    }
}

class RemoveLoopsOverOutermost : public IRMutator {
    using IRMutator::visit;

    void visit(const For *op) {
        if (ends_with(op->name, ".__outermost") &&
            is_one(simplify(op->extent)) &&
            op->device_api != DeviceAPI::Hexagon) {
            stmt = mutate(substitute(op->name, op->min, op->body));
        } else {
            IRMutator::visit(op);
        }
    }

    void visit(const LetStmt *op) {
        if (ends_with(op->name, ".__outermost.loop_extent") ||
            ends_with(op->name, ".__outermost.loop_min") ||
            ends_with(op->name, ".__outermost.loop_max")) {
            stmt = mutate(substitute(op->name, simplify(op->value), op->body));
        } else {
            IRMutator::visit(op);
        }
    }
};


class PropagateLoopDeviceAPI : public IRMutator {
    using IRMutator::visit;

    DeviceAPI for_device;

    void visit(const For *op) {
        DeviceAPI save_device = for_device;
        for_device = (op->device_api == DeviceAPI::Parent) ? for_device : op->device_api;

        Expr min = mutate(op->min);
        Expr extent = mutate(op->extent);
        Stmt body = mutate(op->body);

        if (min.same_as(op->min) &&
            extent.same_as(op->extent) &&
            body.same_as(op->body) &&
            for_device == op->device_api) {
            stmt = op;
        } else {
            stmt = For::make(op->name, min, extent, op->for_type, for_device, body);
        }

        for_device = save_device;
    }

public:
    PropagateLoopDeviceAPI() : for_device(DeviceAPI::Host) {
    }
};

Stmt schedule_functions(const vector<Function> &outputs,
                        const vector<string> &order,
                        const map<string, Function> &env,
                        const Target &target,
                        bool &any_memoized) {

    string root_var = LoopLevel::root().func + "." + LoopLevel::root().var;
    Stmt s = For::make(root_var, 0, 1, ForType::Serial, DeviceAPI::Host, Evaluate::make(0));

    any_memoized = false;

    for (size_t i = order.size(); i > 0; i--) {
        Function f = env.find(order[i-1])->second;

        bool is_output = false;
        for (Function o : outputs) {
            is_output |= o.same_as(f);
        }

        validate_schedule(f, s, target, is_output);

        if (f.has_pure_definition() &&
            !f.has_update_definition() &&
            f.schedule().compute_level().is_inline()) {
            debug(1) << "Inlining " << order[i-1] << '\n';
            s = inline_function(s, f);
        } else {
            debug(1) << "Injecting realization of " << order[i-1] << '\n';
            InjectRealization injector(f, is_output, target);
            s = injector.mutate(s);
            internal_assert(injector.found_store_level && injector.found_compute_level);
        }
        any_memoized = any_memoized || f.schedule().memoized();
        debug(2) << s << '\n';
    }

    // We can remove the loop over root now
    const For *root_loop = s.as<For>();
    internal_assert(root_loop);
    s = root_loop->body;

    // We can also remove all the loops over __outermost now.
    s = RemoveLoopsOverOutermost().mutate(s);

    // And finally we can propagate loop device types.
    s = PropagateLoopDeviceAPI().mutate(s);

    return s;

}

}
}<|MERGE_RESOLUTION|>--- conflicted
+++ resolved
@@ -585,11 +585,7 @@
     vector<Stmt> updates = build_update(func);
 
     // Combine the update steps
-<<<<<<< HEAD
-    Stmt merged_updates = fold_right(updates, Block::make);
-=======
     Stmt merged_updates = Block::make(updates);
->>>>>>> 4c45bff8
     return make_pair(produce, merged_updates);
 }
 
