--- conflicted
+++ resolved
@@ -164,35 +164,6 @@
                 Argument::Kind kind = Argument::InputBuffer;
                 input_buffers.push_back(LoweredArgument(i.first, kind, i.second.type, i.second.dimensions));
             }
-<<<<<<< HEAD
-            // We'll call in using the argv version.
-            device_code.append(LoweredFunc(hex_name, args, body, LoweredFunc::ExternalPlusMetadata));
-
-            // Generate a call to hexagon_device_run.
-            std::vector<Expr> arg_sizes;
-            std::vector<Expr> arg_ptrs;
-            std::vector<Expr> arg_flags;
-
-            for (const auto& i : c.buffers) {
-                // The Hexagon runtime expects buffer args to be
-                // passed as just the device and host
-                // field. CodeGen_Hexagon knows how to unpack buffers
-                // passed this way. The device field is unused and may
-                // not exist as a symbol.
-                Expr device = make_const(UInt(64), 0);
-                Expr host = Variable::make(Handle(), i.first + ".host");
-                Expr pseudo_buffer = Call::make(Handle(), Call::make_struct, {device, host}, Call::Intrinsic);
-                arg_ptrs.push_back(pseudo_buffer);
-                arg_sizes.push_back(Expr((uint64_t)(pseudo_buffer.type().bytes())));
-
-                // In the flags parameter, bit 0 set indicates the
-                // buffer is read, bit 1 set indicates the buffer is
-                // written. If neither are set, the argument is a scalar.
-                int flags = 0;
-                if (i.second.read) flags |= 0x1;
-                if (i.second.write) flags |= 0x2;
-                arg_flags.push_back(flags);
-=======
 
             // Build a parameter to replace.
             Parameter p(i.second.type, true, i.second.dimensions);
@@ -212,7 +183,6 @@
                 Expr error = Call::make(Int(32), "halide_error_unaligned_host_ptr",
                                         {i.first, alignment}, Call::Extern);
                 body = Block::make(AssertStmt::make(host_ptr % alignment == 0, error), body);
->>>>>>> 63749ed8
             }
         }
         body = replace_params(body, replacement_params);
@@ -235,8 +205,17 @@
         std::vector<Expr> arg_flags;
 
         for (const auto& i : c.buffers) {
-            arg_sizes.push_back(Expr((uint64_t) sizeof(buffer_t*)));
-            arg_ptrs.push_back(Variable::make(type_of<buffer_t *>(), i.first + ".buffer"));
+            // The Hexagon runtime expects buffer args to be
+            // passed as just the device and host
+            // field. CodeGen_Hexagon knows how to unpack buffers
+            // passed this way. The device field is unused and may
+            // not exist as a symbol.
+            Expr device = make_const(UInt(64), 0);
+            Expr host = Variable::make(Handle(), i.first + ".host");
+            Expr pseudo_buffer = Call::make(Handle(), Call::make_struct, {device, host}, Call::Intrinsic);
+            arg_ptrs.push_back(pseudo_buffer);
+            arg_sizes.push_back(Expr((uint64_t)(pseudo_buffer.type().bytes())));
+
             // In the flags parameter, bit 0 set indicates the
             // buffer is read, bit 1 set indicates the buffer is
             // written. If neither are set, the argument is a scalar.
