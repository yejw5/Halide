#include "buffer_t.h"
#include "JITCompiledModule.h"
#include "CodeGen.h"
#include "LLVM_Headers.h"
#include "Debug.h"

#include <string>

namespace Halide {
namespace Internal {

using std::string;

using namespace llvm;

// Wraps an execution engine. Takes ownership of the given module and
// the memory for jit compiled code.
class JITModuleHolder {
public:
    mutable RefCount ref_count;

    JITModuleHolder(llvm::ExecutionEngine *ee, llvm::Module *m, void (*shutdown)()) :
        execution_engine(ee),
        module(m),
        context(&m->getContext()),
        shutdown_thread_pool(shutdown) {
    }

    ~JITModuleHolder() {
        for (size_t i = 0; i < cleanup_routines.size(); i++) {
            void *ptr = reinterpret_bits<void *>(cleanup_routines[i]);
            debug(1) << "Calling target specific cleanup routine at " << ptr << "\n";
            (*cleanup_routines[i])();
        }

        shutdown_thread_pool();
        delete execution_engine;
        delete context;
        // No need to delete the module - deleting the execution engine should take care of that.
    }

    ExecutionEngine *execution_engine;
    Module *module;
    LLVMContext *context;
    void (*shutdown_thread_pool)();

    /** Do any target-specific module cleanup. */
    std::vector<void (*)()> cleanup_routines;
};

template<>
EXPORT RefCount &ref_count<JITModuleHolder>(const JITModuleHolder *f) {return f->ref_count;}

template<>
EXPORT void destroy<JITModuleHolder>(const JITModuleHolder *f) {delete f;}

namespace {

#ifdef __arm__
// On ARM we need to track the addresses of all the functions we
// retrieve so that we can flush the icache.
char *start, *end;
#endif

// Retrieve a function pointer from an llvm module, possibly by
// compiling it. Returns it by assigning to the last argument.
template<typename FP>
void hook_up_function_pointer(ExecutionEngine *ee, Module *mod, const string &name, bool must_succeed, FP *result) {

    assert(mod && ee);

    debug(2) << "Retrieving " << name << " from module\n";
    llvm::Function *fn = mod->getFunction(name);
    if (!fn) {
        if (must_succeed) {
            std::cerr << "Could not find function " << name << " in module\n";
            assert(false);
        } else {
            *result = NULL;
            return;
        }
    }

    debug(2) << "JIT Compiling " << name << "\n";
    void *f = ee->getPointerToFunction(fn);
    if (!f && must_succeed) {
        std::cerr << "Compiling " << name << " returned NULL\n";
        assert(false);
    }
<<<<<<< HEAD
    debug(2) << "Function exists at " << f << "\n";
=======
    debug(2) << "Function " << name << " is at " << f << "\n";
>>>>>>> ff107e84

    *result = reinterpret_bits<FP>(f);

    #ifdef __arm__
    if (start == NULL) {
        start = (char *)f;
        end = (char *)f;
    } else {
        start = std::min(start, (char *)f);
        end = std::max(end, (char *)f+32);
    }
    #endif
}

}

void JITCompiledModule::compile_module(CodeGen *cg, llvm::Module *m, const string &function_name) {

    // Make the execution engine
    debug(2) << "Creating new execution engine\n";
    string error_string;

    TargetOptions options;
    options.LessPreciseFPMADOption = true;
    options.NoFramePointerElim = false;
    options.AllowFPOpFusion = FPOpFusion::Fast;
    options.UnsafeFPMath = true;
    options.NoInfsFPMath = true;
    options.NoNaNsFPMath = true;
    options.HonorSignDependentRoundingFPMathOption = false;
    options.UseSoftFloat = false;
    options.FloatABIType =
        cg->use_soft_float_abi() ? FloatABI::Soft : FloatABI::Hard;
    options.NoZerosInBSS = false;
    options.GuaranteedTailCallOpt = false;
    options.DisableTailCalls = false;
    options.StackAlignmentOverride = 0;
    options.TrapFuncName = "";
    options.PositionIndependentExecutable = true;
    options.EnableSegmentedStacks = false;
    options.UseInitArray = false;

    EngineBuilder engine_builder(m);
    engine_builder.setTargetOptions(options);
    engine_builder.setErrorStr(&error_string);
    engine_builder.setEngineKind(EngineKind::JIT);
    #ifdef USE_MCJIT
    engine_builder.setUseMCJIT(true);
    JITMemoryManager *memory_manager = JITMemoryManager::CreateDefaultMemManager();
    engine_builder.setJITMemoryManager(memory_manager);
    #else
    engine_builder.setUseMCJIT(false);
    #endif
    engine_builder.setOptLevel(CodeGenOpt::Aggressive);
    engine_builder.setMCPU(cg->mcpu());
    engine_builder.setMAttrs(vec<string>(cg->mattrs()));
    ExecutionEngine *ee = engine_builder.create();
    if (!ee) std::cerr << error_string << "\n";
    assert(ee && "Couldn't create execution engine");
    // TODO: I don't think this is necessary, we shouldn't have any static constructors
    // ee->runStaticConstructorsDestructors(...);

    #ifdef __arm__
    start = end = NULL;
    #endif

    // Do any target-specific initialization
    cg->jit_init(ee, m);

    // Retrieve function pointers from the compiled module (which also
    // triggers compilation)
    debug(1) << "JIT compiling...\n";

    hook_up_function_pointer(ee, m, function_name, true, &function);

    void *function_address = reinterpret_bits<void *>(function);
    debug(1) << "JIT compiled function pointer " << function_address << "\n";

    hook_up_function_pointer(ee, m, function_name + "_jit_wrapper", true, &wrapped_function);
    hook_up_function_pointer(ee, m, "halide_copy_to_host", false, &copy_to_host);
    hook_up_function_pointer(ee, m, "halide_copy_to_dev", false, &copy_to_dev);
    hook_up_function_pointer(ee, m, "halide_free_dev_buffer", false, &free_dev_buffer);
    hook_up_function_pointer(ee, m, "halide_set_error_handler", true, &set_error_handler);
    hook_up_function_pointer(ee, m, "halide_set_custom_allocator", true, &set_custom_allocator);
    hook_up_function_pointer(ee, m, "halide_set_custom_do_par_for", true, &set_custom_do_par_for);
    hook_up_function_pointer(ee, m, "halide_set_custom_do_task", true, &set_custom_do_task);
    hook_up_function_pointer(ee, m, "halide_shutdown_thread_pool", true, &shutdown_thread_pool);

    debug(2) << "Finalizing object\n";
    ee->finalizeObject();

    // Stash the various objects that need to stay alive behind a reference-counted pointer.
    module = new JITModuleHolder(ee, m, shutdown_thread_pool);

    // Do any target-specific post-compilation module meddling
    cg->jit_finalize(ee, m, &module.ptr->cleanup_routines);

<<<<<<< HEAD
    debug(2) << "Done with compilation\n";
=======
    #ifdef USE_MCJIT
    // Forcibly flushes the cache on arm
    memory_manager->finalizeMemory();
    #endif   

    #ifdef __arm__
    // Flush each function from the dcache so that it gets pulled into
    // the icache correctly.

    // finalizeMemory should have done the trick, but as of Aug 28
    // 2013, it doesn't work unless we also manually flush the
    // cache. Otherwise the icache's view of the code is missing the
    // relocations, which gets really confusing to debug, because
    // gdb's view of the code uses the dcache, so the disassembly
    // isn't right.
    debug(2) << "Flushing cache from " << (void *)start 
             << " to " << (void *)end << "\n";
    __clear_cache(start, end);
    #endif
>>>>>>> ff107e84
}

}
}<|MERGE_RESOLUTION|>--- conflicted
+++ resolved
@@ -87,11 +87,8 @@
         std::cerr << "Compiling " << name << " returned NULL\n";
         assert(false);
     }
-<<<<<<< HEAD
-    debug(2) << "Function exists at " << f << "\n";
-=======
+
     debug(2) << "Function " << name << " is at " << f << "\n";
->>>>>>> ff107e84
 
     *result = reinterpret_bits<FP>(f);
 
@@ -189,13 +186,10 @@
     // Do any target-specific post-compilation module meddling
     cg->jit_finalize(ee, m, &module.ptr->cleanup_routines);
 
-<<<<<<< HEAD
-    debug(2) << "Done with compilation\n";
-=======
     #ifdef USE_MCJIT
     // Forcibly flushes the cache on arm
     memory_manager->finalizeMemory();
-    #endif   
+    #endif
 
     #ifdef __arm__
     // Flush each function from the dcache so that it gets pulled into
@@ -207,11 +201,10 @@
     // relocations, which gets really confusing to debug, because
     // gdb's view of the code uses the dcache, so the disassembly
     // isn't right.
-    debug(2) << "Flushing cache from " << (void *)start 
+    debug(2) << "Flushing cache from " << (void *)start
              << " to " << (void *)end << "\n";
     __clear_cache(start, end);
     #endif
->>>>>>> ff107e84
 }
 
 }
