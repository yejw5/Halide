#include <iostream>
#include <string>

#include "Target.h"
#include "Debug.h"
#include "Error.h"
#include "LLVM_Headers.h"
#include "Util.h"

namespace Halide {

using std::string;
using std::vector;

using Internal::vec;

namespace {
#ifndef __arm__

#ifdef _MSC_VER
static void cpuid(int info[4], int infoType, int extra) {
    __cpuidex(info, infoType, extra);
}

#else
// CPU feature detection code taken from ispc
// (https://github.com/ispc/ispc/blob/master/builtins/dispatch.ll)

#ifdef _LP64
static void cpuid(int info[4], int infoType, int extra) {
    __asm__ __volatile__ (
        "cpuid                 \n\t"
        : "=a" (info[0]), "=b" (info[1]), "=c" (info[2]), "=d" (info[3])
        : "0" (infoType), "2" (extra));
}
#else
static void cpuid(int info[4], int infoType, int extra) {
    // We save %ebx in case it's the PIC register
    __asm__ __volatile__ (
        "mov{l}\t{%%}ebx, %1  \n\t"
        "cpuid                 \n\t"
        "xchg{l}\t{%%}ebx, %1  \n\t"
        : "=a" (info[0]), "=r" (info[1]), "=c" (info[2]), "=d" (info[3])
        : "0" (infoType), "2" (extra));
}
#endif
#endif
#endif
}

Target get_host_target() {
    Target::OS os = Target::OSUnknown;
    #ifdef __linux__
    os = Target::Linux;
    #endif
    #ifdef _MSC_VER
    os = Target::Windows;
    #endif
    #ifdef __APPLE__
    os = Target::OSX;
    #endif

    bool use_64_bits = (sizeof(size_t) == 8);
    int bits = use_64_bits ? 64 : 32;

    #if __mips__ || __mips || __MIPS__
    Target::Arch arch = Target::MIPS;
    return Target(os, arch, bits);
    #else
    #ifdef __arm__
    Target::Arch arch = Target::ARM;
    return Target(os, arch, bits);
    #else

    Target::Arch arch = Target::X86;

    int info[4];
    cpuid(info, 1, 0);
    bool have_sse41 = info[2] & (1 << 19);
    bool have_sse2 = info[3] & (1 << 26);
    bool have_avx = info[2] & (1 << 28);
    bool have_f16c = info[2] & (1 << 29);
    bool have_rdrand = info[2] & (1 << 30);
    bool have_fma = info[2] & (1 << 12);

    user_assert(have_sse2)
        << "The x86 backend assumes at least sse2 support. This machine does not appear to have sse2.\n"
        << "cpuid returned: "
        << std::hex << info[0]
        << ", " << info[1]
        << ", " << info[2]
        << ", " << info[3]
        << std::dec << "\n";

    std::vector<Target::Feature> initial_features;
    if (have_sse41) initial_features.push_back(Target::SSE41);
    if (have_avx)   initial_features.push_back(Target::AVX);
    if (have_f16c)  initial_features.push_back(Target::F16C);
    if (have_fma)   initial_features.push_back(Target::FMA);

    if (use_64_bits && have_avx && have_f16c && have_rdrand) {
        // So far, so good.  AVX2?
        // Call cpuid with eax=7, ecx=0
        int info2[4];
        cpuid(info2, 7, 0);
        bool have_avx2 = info[1] & (1 << 5);
        if (have_avx2) {
            initial_features.push_back(Target::AVX2);
        }
    }

    return Target(os, arch, bits, initial_features);
#endif
#endif
}

namespace {
string get_env(const char *name) {
#ifdef _WIN32
    char buf[128];
    size_t read = 0;
    getenv_s(&read, buf, name);
    if (read) {
        return string(buf);
    } else {
        return "";
    }
#else
    char *buf = getenv(name);
    if (buf) {
        return string(buf);
    } else {
        return "";
    }
#endif
}
}

Target get_target_from_environment() {
    string target = get_env("HL_TARGET");
    if (target.empty()) {
        return get_host_target();
    } else {
        return parse_target_string(target);
    }
}

Target get_jit_target_from_environment() {
    Target host = get_host_target();
    string target = get_env("HL_JIT_TARGET");
    if (target.empty()) {
        return host;
    } else {
        Target t = parse_target_string(target);
        user_assert(t.os == host.os && t.arch == host.arch && t.bits == host.bits)
            << "HL_JIT_TARGET must match the host OS, architecture, and bit width.\n"
            << "HL_JIT_TARGET was " << target << ". "
            << "Host is " << host.to_string() << ".\n";
        return t;
    }
}

Target parse_target_string(const std::string &target) {
    Target host = get_host_target();

    if (target.empty()) {
        // If nothing is specified, use the host target.
        return host;
    }

    // Default to the host OS and architecture.
    Target t;
    t.os = host.os;
    t.arch = host.arch;
    t.bits = host.bits;

    if (!t.merge_string(target)) {
        user_error << "Did not understand HL_TARGET=" << target << "\n"
                   << "Expected format is arch-os-feature1-feature2-... "
                   << "Where arch is x86-32, x86-64, arm-32, arm-64, pnacl, mips"
                   << "and os is linux, windows, osx, nacl, ios, or android. "
                   << "If arch or os are omitted, they default to the host. "
                   << "Features include sse41, avx, avx2, armv7s, cuda, "
                   << "opencl, no_asserts, no_bounds_query, and debug.\n"
                   << "HL_TARGET can also begin with \"host\", which sets the "
                   << "host's architecture, os, and feature set, with the "
                   << "exception of the GPU runtimes, which default to off.\n"
                   << "On this platform, the host target is: " << host.to_string() << "\n";
    }

    return t;
}

bool Target::merge_string(const std::string &target) {
    string rest = target;
    vector<string> tokens;
    size_t first_dash;
    while ((first_dash = rest.find('-')) != string::npos) {
        //Internal::debug(0) << first_dash << ", " << rest << "\n";
        tokens.push_back(rest.substr(0, first_dash));
        rest = rest.substr(first_dash + 1);
    }
    tokens.push_back(rest);

    bool os_specified = false, arch_specified = false, bits_specified = false;

    for (size_t i = 0; i < tokens.size(); i++) {
        bool is_arch = false, is_os = false, is_bits = false;
        const string &tok = tokens[i];
        if (tok == "x86") {
            arch = Target::X86;
            is_arch = true;
        } else if (tok == "arm") {
            arch = Target::ARM;
            is_arch = true;
        } else if (tok == "pnacl") {
            arch = Target::PNaCl;
            os = Target::NaCl;
            bits = 32;
            is_os = true;
            is_arch = true;
            is_bits = true;
        } else if (tok == "mips") {
            arch = Target::MIPS;
            is_arch = true;
        } else if (tok == "32") {
            bits = 32;
            is_bits = true;
        } else if (tok == "64") {
            bits = 64;
            is_bits = true;
        } else if (tok == "linux") {
            os = Target::Linux;
            is_os = true;
        } else if (tok == "windows") {
            os = Target::Windows;
            is_os = true;
        } else if (tok == "nacl") {
            os = Target::NaCl;
            is_os = true;
        } else if (tok == "osx") {
            os = Target::OSX;
            is_os = true;
        } else if (tok == "android") {
            os = Target::Android;
            is_os = true;
        } else if (tok == "ios") {
            os = Target::IOS;
            is_os = true;
        } else if (tok == "host") {
            if (i > 0) {
                // "host" is now only allowed as the first token.
                return false;
            }
            *this = get_host_target();
            is_os = true;
            is_arch = true;
            is_bits = true;
        } else if (tok == "jit") {
            set_feature(Target::JIT);
        } else if (tok == "sse41") {
            set_feature(Target::SSE41);
        } else if (tok == "avx") {
            set_features(vec(Target::SSE41, Target::AVX));
        } else if (tok == "avx2") {
            set_features(vec(Target::SSE41, Target::AVX, Target::AVX2));
        } else if (tok == "armv7s") {
            set_feature(Target::ARMv7s);
        } else if (tok == "cuda" || tok == "ptx") {
            set_feature(Target::CUDA);
        } else if (tok == "cuda_capability_30") {
            set_features(vec(Target::CUDA, Target::CUDACapability30));
        } else if (tok == "cuda_capability_32") {
            set_features(vec(Target::CUDA, Target::CUDACapability32));
        } else if (tok == "cuda_capability_35") {
            set_features(vec(Target::CUDA, Target::CUDACapability35));
        } else if (tok == "cuda_capability_50") {
            set_features(vec(Target::CUDA, Target::CUDACapability50));
        } else if (tok == "opencl") {
            set_feature(Target::OpenCL);
        } else if (tok == "debug" || tok == "gpu_debug") {
            set_feature(Target::Debug);
        } else if (tok == "opengl") {
            set_feature(Target::OpenGL);
        } else if (tok == "no_asserts") {
            set_feature(Target::NoAsserts);
        } else if (tok == "no_bounds_query") {
            set_feature(Target::NoBoundsQuery);
        } else if (tok == "cl_doubles") {
            set_feature(Target::CLDoubles);
        } else if (tok == "fma") {
            set_features(vec(Target::FMA, Target::SSE41, Target::AVX));
        } else if (tok == "fma4") {
            set_features(vec(Target::FMA4, Target::SSE41, Target::AVX));
        } else if (tok == "f16c") {
            set_features(vec(Target::F16C, Target::SSE41, Target::AVX));
        } else {
            return false;
        }

        if (is_os) {
            if (os_specified) {
                return false;
            }
            os_specified = true;
        }

        if (is_arch) {
            if (arch_specified) {
                return false;
            }
            arch_specified = true;
        }

        if (is_bits) {
            if (bits_specified) {
                return false;
            }
            bits_specified = true;
        }
    }

    if (arch_specified && !bits_specified) {
        return false;
    }

    return true;
}

std::string Target::to_string() const {
  const char* const arch_names[] = {
      "arch_unknown", "x86", "arm", "pnacl", "mips"
  };
  const char* const os_names[] = {
      "os_unknown", "linux", "windows", "osx", "android", "ios", "nacl"
  };
  // The contents of this array must match Target::Features.
  const char* const feature_names[] = {
      "jit", "debug", "no_asserts", "no_bounds_query",
      "sse41", "avx", "avx2", "fma", "fma4", "f16c",
      "armv7s",
      "cuda", "cuda_capability_30", "cuda_capability_32", "cuda_capability_35", "cuda_capability_50",
      "opencl", "cl_doubles",
      "opengl"
  };
  internal_assert(sizeof(feature_names) / sizeof(feature_names[0]) == FeatureEnd);
  string result = string(arch_names[arch])
      + "-" + Internal::int_to_string(bits)
      + "-" + string(os_names[os]);
  for (size_t i = 0; i < FeatureEnd; ++i) {
      if (has_feature(static_cast<Feature>(i))) {
          result += "-" + string(feature_names[i]);
      }
  }
  return result;
}

namespace {
llvm::Module *parse_bitcode_file(llvm::StringRef buf, llvm::LLVMContext *context, const char *id) {

    #if LLVM_VERSION >= 36
    llvm::MemoryBufferRef bitcode_buffer = llvm::MemoryBufferRef(buf, id);
    #else
    llvm::MemoryBuffer *bitcode_buffer = llvm::MemoryBuffer::getMemBuffer(buf);
    #endif

    #if LLVM_VERSION >= 35
    llvm::Module *mod = llvm::parseBitcodeFile(bitcode_buffer, *context).get();
    #else
    llvm::Module *mod = llvm::ParseBitcodeFile(bitcode_buffer, *context);
    #endif

    #if LLVM_VERSION < 36
    delete bitcode_buffer;
    #endif

    mod->setModuleIdentifier(id);

    return mod;
}
}

#define DECLARE_INITMOD(mod)                                            \
    extern "C" unsigned char halide_internal_initmod_##mod[];           \
    extern "C" int halide_internal_initmod_##mod##_length;              \
    llvm::Module *get_initmod_##mod(llvm::LLVMContext *context) {      \
        llvm::StringRef sb = llvm::StringRef((const char *)halide_internal_initmod_##mod, \
                                             halide_internal_initmod_##mod##_length); \
        llvm::Module *module = parse_bitcode_file(sb, context, #mod);   \
        return module;                                                  \
    }

#define DECLARE_NO_INITMOD(mod)                                         \
    llvm::Module *get_initmod_##mod(llvm::LLVMContext *, bool) {             \
        user_error << "Halide was compiled without support for this target\n"; \
        return NULL;                                                    \
    }                                                                   \
    llvm::Module *get_initmod_##mod##_ll(llvm::LLVMContext *) {         \
        user_error << "Halide was compiled without support for this target\n"; \
        return NULL;                                                    \
    }

#define DECLARE_CPP_INITMOD(mod) \
    DECLARE_INITMOD(mod ## _32_debug) \
    DECLARE_INITMOD(mod ## _64_debug) \
    DECLARE_INITMOD(mod ## _32) \
    DECLARE_INITMOD(mod ## _64) \
    llvm::Module *get_initmod_##mod(llvm::LLVMContext *context, bool bits_64, bool debug) { \
        if (bits_64) {                                                                      \
            if (debug) return get_initmod_##mod##_64_debug(context);                        \
            else return get_initmod_##mod##_64(context);                                    \
        } else {                                                                            \
            if (debug) return get_initmod_##mod##_32_debug(context);                        \
            else return get_initmod_##mod##_32(context);                                    \
        }                                                                                   \
    }

#define DECLARE_LL_INITMOD(mod) \
    DECLARE_INITMOD(mod ## _ll)

DECLARE_CPP_INITMOD(android_clock)
DECLARE_CPP_INITMOD(android_host_cpu_count)
DECLARE_CPP_INITMOD(android_io)
DECLARE_CPP_INITMOD(android_opengl_context)
DECLARE_CPP_INITMOD(ios_io)
DECLARE_CPP_INITMOD(cuda)
DECLARE_CPP_INITMOD(windows_cuda)
DECLARE_CPP_INITMOD(fake_thread_pool)
DECLARE_CPP_INITMOD(gcd_thread_pool)
DECLARE_CPP_INITMOD(linux_clock)
DECLARE_CPP_INITMOD(linux_host_cpu_count)
DECLARE_CPP_INITMOD(linux_opengl_context)
DECLARE_CPP_INITMOD(osx_opengl_context)
DECLARE_CPP_INITMOD(nogpu)
DECLARE_CPP_INITMOD(opencl)
DECLARE_CPP_INITMOD(windows_opencl)
DECLARE_CPP_INITMOD(opengl)
DECLARE_CPP_INITMOD(osx_host_cpu_count)
DECLARE_CPP_INITMOD(posix_allocator)
DECLARE_CPP_INITMOD(posix_clock)
DECLARE_CPP_INITMOD(windows_clock)
DECLARE_CPP_INITMOD(osx_clock)
DECLARE_CPP_INITMOD(posix_error_handler)
DECLARE_CPP_INITMOD(posix_io)
DECLARE_CPP_INITMOD(ssp)
DECLARE_CPP_INITMOD(windows_io)
DECLARE_CPP_INITMOD(posix_math)
DECLARE_CPP_INITMOD(posix_thread_pool)
DECLARE_CPP_INITMOD(windows_thread_pool)
DECLARE_CPP_INITMOD(tracing)
DECLARE_CPP_INITMOD(write_debug_image)
DECLARE_CPP_INITMOD(posix_print)
DECLARE_CPP_INITMOD(gpu_device_selection)
DECLARE_CPP_INITMOD(cache)
DECLARE_CPP_INITMOD(nacl_host_cpu_count)
DECLARE_CPP_INITMOD(to_string)

#ifdef WITH_ARM
DECLARE_LL_INITMOD(arm)
#else
DECLARE_NO_INITMOD(arm)
#endif
#ifdef WITH_AARCH64
DECLARE_LL_INITMOD(aarch64)
#else
DECLARE_NO_INITMOD(aarch64)
#endif
DECLARE_LL_INITMOD(posix_math)
DECLARE_LL_INITMOD(pnacl_math)
DECLARE_LL_INITMOD(win32_math)
DECLARE_LL_INITMOD(ptx_dev)
#ifdef WITH_PTX
DECLARE_LL_INITMOD(ptx_compute_20)
DECLARE_LL_INITMOD(ptx_compute_30)
DECLARE_LL_INITMOD(ptx_compute_35)
#endif
#ifdef WITH_X86
DECLARE_LL_INITMOD(x86_avx)
DECLARE_LL_INITMOD(x86)
DECLARE_LL_INITMOD(x86_sse41)
#else
DECLARE_NO_INITMOD(x86_avx)
DECLARE_NO_INITMOD(x86)
DECLARE_NO_INITMOD(x86_sse41)
#endif
#ifdef WITH_MIPS
DECLARE_LL_INITMOD(mips)
#else
DECLARE_NO_INITMOD(mips)
#endif

namespace {

// Link all modules together and with the result in modules[0],
// all other input modules are destroyed.
void link_modules(std::vector<llvm::Module *> &modules) {
    // Link them all together
    for (size_t i = 1; i < modules.size(); i++) {
        #if LLVM_VERSION >= 35
        modules[i]->setDataLayout(modules[0]->getDataLayout()); // Use the datalayout of the first module.
        #endif
        // This is a workaround to silence some linkage warnings during
        // tests: normally all modules will have the same triple,
        // but on 64-bit targets some may have "x86_64-unknown-unknown-unknown"
        // as a workaround for -m64 requiring an explicit 64-bit target.
        modules[i]->setTargetTriple(modules[0]->getTargetTriple());
        string err_msg;
        bool failed = llvm::Linker::LinkModules(modules[0], modules[i],
                                                llvm::Linker::DestroySource, &err_msg);
        if (failed) {
            internal_error << "Failure linking initial modules: " << err_msg << "\n";
        }
    }

    // Now remark most weak symbols as linkonce. They are only weak to
    // prevent llvm from stripping them during initial module
    // assembly. This means they can be stripped later.

    // The symbols that we actually might want to override as a user
    // must remain weak.
    string retain[] = {"halide_copy_to_host",
                       "halide_copy_to_dev",
                       "halide_dev_malloc",
                       "halide_dev_free",
                       "halide_set_error_handler",
                       "halide_set_custom_allocator",
                       "halide_set_custom_trace",
                       "halide_set_custom_do_par_for",
                       "halide_set_custom_do_task",
                       "halide_shutdown_thread_pool",
                       "halide_shutdown_trace",
                       "halide_set_trace_file",
                       "halide_set_cuda_context",
                       "halide_set_cl_context",
                       "halide_dev_sync",
                       "halide_release",
                       "halide_current_time_ns",
                       "halide_host_cpu_count",
                       "halide_set_num_threads",
                       "halide_opengl_get_proc_address",
                       "halide_opengl_create_context",
                       "halide_opengl_output_client_bound",
                       "halide_set_custom_print",
                       "halide_print",
                       "halide_set_gpu_device",
                       "halide_set_ocl_platform_name",
                       "halide_set_ocl_device_type",
                       "halide_memoization_cache_set_size",
                       "halide_memoization_cache_lookup",
                       "halide_memoization_cache_store",
                       "halide_memoization_cache_cleanup",
                       "__stack_chk_guard",
                       "__stack_chk_fail",
                       ""};

    llvm::Module *module = modules[0];

    for (llvm::Module::iterator iter = module->begin(); iter != module->end(); iter++) {
        llvm::Function *f = (llvm::Function *)(iter);
        bool can_strip = true;
        for (size_t i = 0; !retain[i].empty(); i++) {
            if (f->getName() == retain[i]) {
                can_strip = false;
            }
        }

        if (can_strip) {
            llvm::GlobalValue::LinkageTypes t = f->getLinkage();
            if (t == llvm::GlobalValue::WeakAnyLinkage) {
                f->setLinkage(llvm::GlobalValue::LinkOnceAnyLinkage);
            } else if (t == llvm::GlobalValue::WeakODRLinkage) {
                f->setLinkage(llvm::GlobalValue::LinkOnceODRLinkage);
            }
        }

    }

    // Now remove the force-usage global that prevented clang from
    // dropping functions from the initial module.
    llvm::GlobalValue *llvm_used = module->getNamedGlobal("llvm.used");
    if (llvm_used) {
        llvm_used->eraseFromParent();
    }
}

}

namespace Internal {

/** When JIT-compiling on 32-bit windows, we need to rewrite calls
 *  to name-mangled win32 api calls to non-name-mangled versions.
 */
void undo_win32_name_mangling(llvm::Module *m) {
    llvm::IRBuilder<> builder(m->getContext());
    // For every function prototype...
    for (llvm::Module::iterator iter = m->begin(); iter != m->end(); ++iter) {
        llvm::Function *f = (llvm::Function *)(iter);
        string n = f->getName();
        // if it's a __stdcall call that starts with \01_, then we're making a win32 api call
        if (f->getCallingConv() == llvm::CallingConv::X86_StdCall &&
            f->empty() &&
            n.size() > 2 && n[0] == 1 && n[1] == '_') {

            // Unmangle the name.
            string unmangled_name = n.substr(2);
            size_t at = unmangled_name.rfind('@');
            unmangled_name = unmangled_name.substr(0, at);

            // Extern declare the unmangled version.
            llvm::Function *unmangled = llvm::Function::Create(f->getFunctionType(), f->getLinkage(), unmangled_name, m);
            unmangled->setCallingConv(f->getCallingConv());

            // Add a body to the mangled version that calls the unmangled version.
            llvm::BasicBlock *block = llvm::BasicBlock::Create(m->getContext(), "entry", f);
            builder.SetInsertPoint(block);

            vector<llvm::Value *> args;
            for (llvm::Function::arg_iterator iter = f->arg_begin();
                 iter != f->arg_end(); ++iter) {
                args.push_back(iter);
            }

            llvm::CallInst *c = builder.CreateCall(unmangled, args);
            c->setCallingConv(f->getCallingConv());

            if (f->getReturnType()->isVoidTy()) {
                builder.CreateRetVoid();
            } else {
                builder.CreateRet(c);
            }
        }
    }
}

void add_underscore_to_posix_call(llvm::CallInst *call, llvm::Function *fn, llvm::Module *m) {
    string new_name = "_" + fn->getName().str();
    llvm::Function *alt = m->getFunction(new_name);
    if (!alt) {
        alt = llvm::Function::Create(fn->getFunctionType(),
                                     llvm::GlobalValue::ExternalLinkage,
                                     new_name, m);
    }
    internal_assert(alt->getName() == new_name);
    call->setCalledFunction(alt);
}

/** Windows uses _close, _open, _write, etc instead of the posix
 * names. Defining stubs that redirect causes mis-compilations inside
 * of mcjit, so we just rewrite uses of these functions to include an
 * underscore. */
void add_underscores_to_posix_calls_on_windows(llvm::Module *m) {
    string posix_fns[] = {"vsnprintf", "open", "close", "write"};

    string *posix_fns_begin = posix_fns;
    string *posix_fns_end = posix_fns + sizeof(posix_fns) / sizeof(posix_fns[0]);

    for (llvm::Module::iterator iter = m->begin(); iter != m->end(); ++iter) {
        for (llvm::Function::iterator f_iter = iter->begin(); f_iter != iter->end(); ++f_iter) {
            for (llvm::BasicBlock::iterator b_iter = f_iter->begin(); b_iter != f_iter->end(); ++b_iter) {
                llvm::Value *inst = (llvm::Value *)b_iter;
                if (llvm::CallInst *call = llvm::dyn_cast<llvm::CallInst>(inst)) {
                    if (llvm::Function *fn = call->getCalledFunction()) {
                        if (std::find(posix_fns_begin, posix_fns_end, fn->getName()) != posix_fns_end) {
                            add_underscore_to_posix_call(call, fn, m);
                        }
                    }
                }
            }
        }
    }
}

/** Create an llvm module containing the support code for a given target. */
llvm::Module *get_initial_module_for_target(Target t, llvm::LLVMContext *c) {

    internal_assert(t.bits == 32 || t.bits == 64);
    // NaCl always uses the 32-bit runtime modules, because pointers
    // and size_t are 32-bit in 64-bit NaCl, and that's the only way
    // in which the 32- and 64-bit runtimes differ.
    bool bits_64 = (t.bits == 64) && (t.os != Target::NaCl);
    bool debug = t.has_feature(Target::Debug);

#ifndef USE_MCJIT
    // -g (debug info) doesn't work with the old JIT, give an
    // intelligible reason why here.
    if (debug && t.has_feature(Target::JIT)) {
        Internal::debug(0) << "The debug runtime is not supported when using JIT on this platform.\n";
        debug = false;
    }
#endif

    vector<llvm::Module *> modules;

    // OS-dependent modules
    if (t.os == Target::Linux) {
        modules.push_back(get_initmod_linux_clock(c, bits_64, debug));
        modules.push_back(get_initmod_posix_io(c, bits_64, debug));
        modules.push_back(get_initmod_linux_host_cpu_count(c, bits_64, debug));
        modules.push_back(get_initmod_posix_thread_pool(c, bits_64, debug));
    } else if (t.os == Target::OSX) {
        modules.push_back(get_initmod_osx_clock(c, bits_64, debug));
        modules.push_back(get_initmod_posix_io(c, bits_64, debug));
        modules.push_back(get_initmod_gcd_thread_pool(c, bits_64, debug));
    } else if (t.os == Target::Android) {
        modules.push_back(get_initmod_android_clock(c, bits_64, debug));
        modules.push_back(get_initmod_android_io(c, bits_64, debug));
        modules.push_back(get_initmod_android_host_cpu_count(c, bits_64, debug));
        modules.push_back(get_initmod_posix_thread_pool(c, bits_64, debug));
    } else if (t.os == Target::Windows) {
        modules.push_back(get_initmod_windows_clock(c, bits_64, debug));
        modules.push_back(get_initmod_windows_io(c, bits_64, debug));
        modules.push_back(get_initmod_windows_thread_pool(c, bits_64, debug));
    } else if (t.os == Target::IOS) {
        modules.push_back(get_initmod_posix_clock(c, bits_64, debug));
        modules.push_back(get_initmod_ios_io(c, bits_64, debug));
        modules.push_back(get_initmod_gcd_thread_pool(c, bits_64, debug));
    } else if (t.os == Target::NaCl) {
        modules.push_back(get_initmod_posix_clock(c, bits_64, debug));
        modules.push_back(get_initmod_posix_io(c, bits_64, debug));
        modules.push_back(get_initmod_nacl_host_cpu_count(c, bits_64, debug));
        modules.push_back(get_initmod_posix_thread_pool(c, bits_64, debug));
        modules.push_back(get_initmod_ssp(c, bits_64, debug));
    }

    // Math intrinsics vary slightly across platforms
    if (t.os == Target::Windows && t.bits == 32) {
        modules.push_back(get_initmod_win32_math_ll(c));
    } else if (t.arch == Target::PNaCl) {
        modules.push_back(get_initmod_pnacl_math_ll(c));
    } else {
        modules.push_back(get_initmod_posix_math_ll(c));
    }

    // These modules are always used
<<<<<<< HEAD
    modules.push_back(get_initmod_gpu_device_selection(c, bits_64));
    modules.push_back(get_initmod_posix_math(c, bits_64));
    modules.push_back(get_initmod_tracing(c, bits_64));
    modules.push_back(get_initmod_write_debug_image(c, bits_64));
    modules.push_back(get_initmod_posix_allocator(c, bits_64));
    modules.push_back(get_initmod_posix_error_handler(c, bits_64));
    modules.push_back(get_initmod_posix_print(c, bits_64));
    modules.push_back(get_initmod_cache(c, bits_64));
    modules.push_back(get_initmod_to_string(c, bits_64));
=======
    modules.push_back(get_initmod_gpu_device_selection(c, bits_64, debug));
    modules.push_back(get_initmod_posix_math(c, bits_64, debug));
    modules.push_back(get_initmod_tracing(c, bits_64, debug));
    modules.push_back(get_initmod_write_debug_image(c, bits_64, debug));
    modules.push_back(get_initmod_posix_allocator(c, bits_64, debug));
    modules.push_back(get_initmod_posix_error_handler(c, bits_64, debug));
    modules.push_back(get_initmod_posix_print(c, bits_64, debug));
    modules.push_back(get_initmod_cache(c, bits_64, debug));
>>>>>>> 481f63eb

    // These modules are optional
    if (t.arch == Target::X86) {
        modules.push_back(get_initmod_x86_ll(c));
    }
    if (t.arch == Target::ARM) {
        if (t.bits == 64) {
          modules.push_back(get_initmod_aarch64_ll(c));
        } else {
          modules.push_back(get_initmod_arm_ll(c));
        }
    }
    if (t.arch == Target::MIPS) {
        modules.push_back(get_initmod_mips_ll(c));
    }
    if (t.has_feature(Target::SSE41)) {
        modules.push_back(get_initmod_x86_sse41_ll(c));
    }
    if (t.has_feature(Target::AVX)) {
        modules.push_back(get_initmod_x86_avx_ll(c));
    }
    if (t.has_feature(Target::CUDA)) {
        if (t.os == Target::Windows) {
            modules.push_back(get_initmod_windows_cuda(c, bits_64, debug));
        } else {
            modules.push_back(get_initmod_cuda(c, bits_64, debug));
        }
    } else if (t.has_feature(Target::OpenCL)) {
        if (t.os == Target::Windows) {
            modules.push_back(get_initmod_windows_opencl(c, bits_64, debug));
        } else {
            modules.push_back(get_initmod_opencl(c, bits_64, debug));
        }
    } else if (t.has_feature(Target::OpenGL)) {
        modules.push_back(get_initmod_opengl(c, bits_64, debug));
        if (t.os == Target::Linux) {
            modules.push_back(get_initmod_linux_opengl_context(c, bits_64, debug));
        } else if (t.os == Target::OSX) {
            modules.push_back(get_initmod_osx_opengl_context(c, bits_64, debug));
        } else if (t.os == Target::Android) {
            modules.push_back(get_initmod_android_opengl_context(c, bits_64, debug));
        } else {
            // You're on your own to provide definitions of halide_opengl_get_proc_address and halide_opengl_create_context
        }
    } else {
        modules.push_back(get_initmod_nogpu(c, bits_64, debug));
    }

    link_modules(modules);

    if (t.os == Target::Windows &&
        t.bits == 32 &&
        (t.has_feature(Target::JIT))) {
        undo_win32_name_mangling(modules[0]);
    }

    if (t.os == Target::Windows) {
        add_underscores_to_posix_calls_on_windows(modules[0]);
    }

    return modules[0];
}

#ifdef WITH_PTX
llvm::Module *get_initial_module_for_ptx_device(Target target, llvm::LLVMContext *c) {
    std::vector<llvm::Module *> modules;
    modules.push_back(get_initmod_ptx_dev_ll(c));

    llvm::Module *module;

    // This table is based on the guidance at:
    // http://docs.nvidia.com/cuda/libdevice-users-guide/basic-usage.html#linking-with-libdevice
    if (target.has_feature(Target::CUDACapability35)) {
        module = get_initmod_ptx_compute_35_ll(c);
    } else if (target.features_any_of(vec(Target::CUDACapability32,
                                          Target::CUDACapability50))) {
        // For some reason sm_32 and sm_50 use libdevice 20
        module = get_initmod_ptx_compute_20_ll(c);
    } else if (target.has_feature(Target::CUDACapability30)) {
        module = get_initmod_ptx_compute_30_ll(c);
    } else {
        module = get_initmod_ptx_compute_20_ll(c);
    }
    modules.push_back(module);

    link_modules(modules);

    // For now, the PTX backend does not handle calling functions. So mark all functions
    // AvailableExternally to ensure they are inlined or deleted.
    for (llvm::Module::iterator iter = modules[0]->begin(); iter != modules[0]->end(); iter++) {
        llvm::Function *f = (llvm::Function *)(iter);

        // This is intended to set all definitions (not extern declarations)
        // to "available externally" which should guarantee they do not exist
        // after the resulting module is finalized to code. That is they must
        // be inlined to be used.
        //
        // However libdevice has a few routines that are marked
        // "noinline" which must either be changed to alow inlining or
        // preserved in generated code. This preserves the intent of
        // keeping these routines out-of-line and hence called by
        // not marking them AvailableExternally.

        if (!f->isDeclaration() && !f->hasFnAttribute(llvm::Attribute::NoInline)) {
            f->setLinkage(llvm::GlobalValue::AvailableExternallyLinkage);
        }

        // Also mark the halide_gpu_thread_barrier as noduplicate.
        #if LLVM_VERSION > 32
        if (f->getName() == "halide_gpu_thread_barrier") {
            f->addFnAttr(llvm::Attribute::NoDuplicate);
        }
        #endif
    }

    return modules[0];
}
#endif

}

}<|MERGE_RESOLUTION|>--- conflicted
+++ resolved
@@ -732,17 +732,6 @@
     }
 
     // These modules are always used
-<<<<<<< HEAD
-    modules.push_back(get_initmod_gpu_device_selection(c, bits_64));
-    modules.push_back(get_initmod_posix_math(c, bits_64));
-    modules.push_back(get_initmod_tracing(c, bits_64));
-    modules.push_back(get_initmod_write_debug_image(c, bits_64));
-    modules.push_back(get_initmod_posix_allocator(c, bits_64));
-    modules.push_back(get_initmod_posix_error_handler(c, bits_64));
-    modules.push_back(get_initmod_posix_print(c, bits_64));
-    modules.push_back(get_initmod_cache(c, bits_64));
-    modules.push_back(get_initmod_to_string(c, bits_64));
-=======
     modules.push_back(get_initmod_gpu_device_selection(c, bits_64, debug));
     modules.push_back(get_initmod_posix_math(c, bits_64, debug));
     modules.push_back(get_initmod_tracing(c, bits_64, debug));
@@ -751,7 +740,7 @@
     modules.push_back(get_initmod_posix_error_handler(c, bits_64, debug));
     modules.push_back(get_initmod_posix_print(c, bits_64, debug));
     modules.push_back(get_initmod_cache(c, bits_64, debug));
->>>>>>> 481f63eb
+    modules.push_back(get_initmod_to_string(c, bits_64, debug));
 
     // These modules are optional
     if (t.arch == Target::X86) {
