--- conflicted
+++ resolved
@@ -414,8 +414,6 @@
     return result;
 }
 
-<<<<<<< HEAD
-=======
 /** Was libHalide compiled with support for this target? */
 bool Target::supported() const {
     bool bad = false;
@@ -455,8 +453,7 @@
     return !bad;
 }
 
->>>>>>> 02d98f80
-namespace Internal{
+namespace Internal {
 
 EXPORT void target_test() {
     Target t;
