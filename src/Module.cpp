--- conflicted
+++ resolved
@@ -111,11 +111,8 @@
     Target target;
     std::vector<Buffer<>> buffers;
     std::vector<Internal::LoweredFunc> functions;
-<<<<<<< HEAD
     std::vector<Module> submodules;
     std::vector<ExternalCode> external_code;
-=======
->>>>>>> 7e0abc54
 };
 
 template<>
@@ -177,7 +174,6 @@
     return contents->functions;
 }
 
-<<<<<<< HEAD
 const std::vector<Module> &Module::submodules() const {
     return contents->submodules;
 }
@@ -186,8 +182,6 @@
     return contents->external_code;
 }
 
-=======
->>>>>>> 7e0abc54
 Internal::LoweredFunc Module::get_function_by_name(const std::string &name) const {
     for (const auto &f : functions()) {
         if (f.name == name) {
@@ -206,7 +200,6 @@
     contents->functions.push_back(function);
 }
 
-<<<<<<< HEAD
 void Module::append(const Module &module) {
     contents->submodules.push_back(module);
 }
@@ -215,8 +208,6 @@
     contents->external_code.push_back(external_code);
 }
 
-=======
->>>>>>> 7e0abc54
 Module link_modules(const std::string &name, const std::vector<Module> &modules) {
     Module output(name, modules.front().target());
 
@@ -243,7 +234,6 @@
     return output;
 }
 
-<<<<<<< HEAD
 Buffer<uint8_t> Module::compile_to_buffer() const {
     // TODO: This Hexagon specific code should be removed as soon as possible.
     bool use_shared_object = target().has_feature(Target::HVX_shared_object);
@@ -323,9 +313,6 @@
         return;
     }
 
-=======
-void Module::compile(const Outputs &output_files) const {
->>>>>>> 7e0abc54
     if (!output_files.object_name.empty() || !output_files.assembly_name.empty() ||
         !output_files.bitcode_name.empty() || !output_files.llvm_assembly_name.empty() ||
         !output_files.static_library_name.empty()) {
