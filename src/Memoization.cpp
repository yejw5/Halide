--- conflicted
+++ resolved
@@ -310,11 +310,7 @@
                              int32_t tuple_count, std::string storage_base_name) {
         std::vector<Expr> args;
         args.push_back(Call::make(type_of<uint8_t *>(), Call::address_of, 
-<<<<<<< HEAD
-                                  vec(Load::make(type_of<uint8_t>(), key_allocation_name, Expr(0), Buffer(), Parameter())),
-=======
                                   {Load::make(type_of<uint8_t>(), key_allocation_name, Expr(0), Buffer(), Parameter())},
->>>>>>> 9c8a2621
                                   Call::Intrinsic));
         args.push_back(key_size());
         args.push_back(Variable::make(type_of<buffer_t *>(), computed_bounds_name));
@@ -323,11 +319,7 @@
             args.push_back(Variable::make(type_of<buffer_t *>(), storage_base_name + ".buffer"));
         } else {
             for (int32_t i = 0; i < tuple_count; i++) {
-<<<<<<< HEAD
-                args.push_back(Variable::make(type_of<buffer_t *>(), storage_base_name + "." + int_to_string(i) + ".buffer"));
-=======
               args.push_back(Variable::make(type_of<buffer_t *>(), storage_base_name + "." + std::to_string(i) + ".buffer"));
->>>>>>> 9c8a2621
             }
         }
 
@@ -391,12 +383,7 @@
             Stmt mutated_consume = Block::make(consume, cache_release);
             mutated_consume = Block::make(cache_store_back, mutated_consume);
 
-<<<<<<< HEAD
-            Stmt mutated_pipeline = Pipeline::make(op->name, mutated_produce, mutated_update, mutated_consume);
-
-=======
             Stmt mutated_pipeline = ProducerConsumer::make(op->name, mutated_produce, mutated_update, mutated_consume);
->>>>>>> 9c8a2621
             Stmt cache_lookup = LetStmt::make(cache_miss_name, key_info.generate_lookup(cache_key_name, computed_bounds_name, f.outputs(), op->name), mutated_pipeline);
 
             std::vector<Expr> computed_bounds_args;
@@ -418,13 +405,9 @@
             Stmt computed_bounds_let = LetStmt::make(computed_bounds_name, computed_bounds, cache_lookup);
 
             Stmt generate_key = Block::make(key_info.generate_key(cache_key_name), computed_bounds_let);
-<<<<<<< HEAD
-            Stmt cache_key_alloc = Allocate::make(cache_key_name, UInt(8), vec(key_info.key_size()), const_true(), generate_key);
-=======
             Stmt cache_key_alloc =
                 Allocate::make(cache_key_name, UInt(8), {key_info.key_size()},
                                const_true(), generate_key);
->>>>>>> 9c8a2621
 
             stmt = cache_key_alloc;
         } else {
