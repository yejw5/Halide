--- conflicted
+++ resolved
@@ -101,46 +101,6 @@
     "\n"
     "template<typename T> T max(T a, T b) {if (a > b) return a; return b;}\n"
     "template<typename T> T min(T a, T b) {if (a < b) return a; return b;}\n"
-<<<<<<< HEAD
-=======
-    "\n"
-    "inline uint8_t *_halide_buffer_get_host(const buffer_t *buf) {\n"
-    " return buf->host;\n"
-    "}\n"
-    "inline int _halide_buffer_get_min(const buffer_t *buf, int d) {\n"
-    " return buf->min[d];\n"
-    "}\n"
-    "inline int _halide_buffer_get_max(const buffer_t *buf, int d) {\n"
-    " return buf->min[d] + buf->extent[d] - 1;\n"
-    "}\n"
-    "inline int _halide_buffer_set_dev_dirty(buffer_t *buf, bool val) {\n"
-    " buf->dev_dirty = val;\n"
-    " return 0;\n"
-    "}\n"
-    "inline int _halide_buffer_set_host_dirty(buffer_t *buf, bool val) {\n"
-    " buf->host_dirty = val;\n"
-    " return 0;\n"
-    "}\n"
-    "inline buffer_t *_halide_buffer_init(buffer_t *dst, void *host, uint64_t dev, int /*type_code*/, int type_bits, int dimensions, \n"
-    "                                     const void *min, const void *extent, const void *stride, bool host_dirty, bool dev_dirty) {\n"
-    " dst->host = (uint8_t *)host;\n"
-    " dst->dev = dev;\n"
-    " dst->elem_size = (type_bits + 7) / 8;\n"
-    " dst->host_dirty = host_dirty;\n"
-    " dst->dev_dirty = dev_dirty;\n"
-    " for (int i = 0; i < dimensions; i++) {\n"
-    "  dst->min[i] = ((const int *)min)[i];\n"
-    "  dst->extent[i] = ((const int *)extent)[i];\n"
-    "  dst->stride[i] = ((const int *)stride)[i];\n"
-    " }\n"
-    " for (int i = dimensions; i < 4; i++) {\n"
-    "  dst->min[i] = 0;\n"
-    "  dst->extent[i] = 0;\n"
-    "  dst->stride[i] = 0;\n"
-    " }\n"
-    " return dst;\n"
-    "}\n"
->>>>>>> 62db0384
     "\n";
 
 }
@@ -755,11 +715,7 @@
            << name << "_device = "
            << buf_name << "->device;\n";
     do_indent();
-<<<<<<< HEAD
     stream << "(void)" << name << "_device;\n";
-=======
-    stream << "(void)" << name << "_dev;\n";
->>>>>>> 62db0384
 
     string dim_fields[] = {"min", "extent", "stride"};
     for (string f : dim_fields) {
@@ -1592,15 +1548,9 @@
         " (void)_buf;\n"
         " uint8_t * _buf_host = _buf_buffer->host;\n"
         " (void)_buf_host;\n"
-<<<<<<< HEAD
         " const uint64_t _buf_device = _buf_buffer->device;\n"
         " (void)_buf_device;\n"
         " const int32_t _buf_min_0 = _buf_buffer->dim[0].min;\n"
-=======
-        " const uint64_t _buf_dev = _buf_buffer->dev;\n"
-        " (void)_buf_dev;\n"
-        " const int32_t _buf_min_0 = _buf_buffer->min[0];\n"
->>>>>>> 62db0384
         " (void)_buf_min_0;\n"
         " const int32_t _buf_min_1 = _buf_buffer->dim[1].min;\n"
         " (void)_buf_min_1;\n"
