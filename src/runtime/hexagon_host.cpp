#include "runtime_internal.h"
#include "device_buffer_utils.h"
#include "device_interface.h"
#include "HalideRuntimeHexagonHost.h"
#include "printer.h"
#include "scoped_mutex_lock.h"

namespace Halide { namespace Runtime { namespace Internal { namespace Hexagon {

struct ion_device_handle {
    void *buffer;
    size_t size;
};

WEAK halide_mutex thread_lock = { { 0 } };

extern WEAK halide_device_interface_t hexagon_device_interface;

// Define dynamic version of hexagon_remote/halide_hexagon_remote.h
typedef struct _remote_buffer__seq_octet _remote_buffer__seq_octet;
typedef _remote_buffer__seq_octet remote_buffer;
struct _remote_buffer__seq_octet {
   unsigned char* data;
   int dataLen;
};

typedef int (*remote_initialize_kernels_fn)(const unsigned char* codeptr,
                                            int codesize,
                                            halide_hexagon_handle_t*);
typedef int (*remote_get_symbol_fn)(halide_hexagon_handle_t, const char*, int, halide_hexagon_handle_t*);
typedef int (*remote_run_fn)(halide_hexagon_handle_t, int,
                             const remote_buffer*, int, const remote_buffer*, int,
                             remote_buffer*, int);
typedef int (*remote_release_kernels_fn)(halide_hexagon_handle_t);
typedef int (*remote_poll_log_fn)(char *, int, int *);
typedef void (*remote_poll_profiler_state_fn)(int *, int *);
typedef int (*remote_power_fn)();
typedef int (*remote_power_mode_fn)(int);
typedef int (*remote_power_perf_fn)(int, unsigned int, unsigned int, int, unsigned int, unsigned int, int, int);

typedef void (*host_malloc_init_fn)();
typedef void *(*host_malloc_fn)(size_t);
typedef void (*host_free_fn)(void *);

WEAK remote_initialize_kernels_fn remote_initialize_kernels = NULL;
WEAK remote_get_symbol_fn remote_get_symbol = NULL;
WEAK remote_run_fn remote_run = NULL;
WEAK remote_release_kernels_fn remote_release_kernels = NULL;
WEAK remote_poll_log_fn remote_poll_log = NULL;
WEAK remote_poll_profiler_state_fn remote_poll_profiler_state = NULL;
WEAK remote_power_fn remote_power_hvx_on = NULL;
WEAK remote_power_fn remote_power_hvx_off = NULL;
WEAK remote_power_perf_fn remote_set_performance = NULL;
WEAK remote_power_mode_fn remote_set_performance_mode = NULL;

WEAK host_malloc_init_fn host_malloc_init = NULL;
WEAK host_malloc_init_fn host_malloc_deinit = NULL;
WEAK host_malloc_fn host_malloc = NULL;
WEAK host_free_fn host_free = NULL;

// This checks if there are any log messages available on the remote
// side. It should be called after every remote call.
WEAK void poll_log(void *user_context) {
    if (!remote_poll_log) return;

    while (true) {
        char message[1024];
        int read = 0;
        int result = remote_poll_log(&message[0], sizeof(message), &read);
        if (result != 0) {
            // Don't make this an error, otherwise we might obscure
            // more information about errors that would come later.
            print(user_context) << "Hexagon: remote_poll_log failed " << result << "\n";
            return;
        }

        if (read > 0) {
            halide_print(user_context, message);
        } else {
            break;
        }
    }
}

WEAK void get_remote_profiler_state(int *func, int *threads) {
    if (!remote_poll_profiler_state) {
        // This should only have been called if there's a remote profiler func installed.
        error(NULL) << "Hexagon: remote_poll_profiler_func not found\n";
    }

    remote_poll_profiler_state(func, threads);
}

template <typename T>
__attribute__((always_inline)) void get_symbol(void *user_context, void *host_lib, const char* name, T &sym, bool required = true) {
    debug(user_context) << "    halide_get_library_symbol('" << name << "') -> \n";
    sym = (T) halide_get_library_symbol(host_lib, name);
    debug(user_context) << "        " << (void *)sym << "\n";
    if (!sym && required) {
        error(user_context) << "Required Hexagon runtime symbol '" << name << "' not found.\n";
    }
}

// Load the hexagon remote runtime.
WEAK int init_hexagon_runtime(void *user_context) {
    if (remote_initialize_kernels && remote_run && remote_release_kernels) {
        // Already loaded.
        return 0;
    }

    // The "support library" for Hexagon is essentially a way to delegate Hexagon
    // code execution based on the runtime; devices with Hexagon hardware will
    // simply provide conduits for execution on that hardware, while test/desktop/etc
    // environments can instead connect a simulator via the API.
    // Load the .so for Linux or Android, and if that fails try the .dll
    // as we may be running the windows hosted simulator.
    void *host_lib = halide_load_library("libhalide_hexagon_host.so");
    if (!host_lib) {
        host_lib = halide_load_library("libhalide_hexagon_host.dll");
    }


    debug(user_context) << "Hexagon: init_hexagon_runtime (user_context: " << user_context << ")\n";

    // Get the symbols we need from the library.
    get_symbol(user_context, host_lib, "halide_hexagon_remote_initialize_kernels_v3", remote_initialize_kernels);
    if (!remote_initialize_kernels) return -1;
    get_symbol(user_context, host_lib, "halide_hexagon_remote_get_symbol_v4", remote_get_symbol);
    if (!remote_get_symbol) return -1;
    get_symbol(user_context, host_lib, "halide_hexagon_remote_run", remote_run);
    if (!remote_run) return -1;
    get_symbol(user_context, host_lib, "halide_hexagon_remote_release_kernels_v2", remote_release_kernels);
    if (!remote_release_kernels) return -1;

    get_symbol(user_context, host_lib, "halide_hexagon_host_malloc_init", host_malloc_init);
    if (!host_malloc_init) return -1;
    get_symbol(user_context, host_lib, "halide_hexagon_host_malloc_deinit", host_malloc_deinit);
    if (!host_malloc_deinit) return -1;
    get_symbol(user_context, host_lib, "halide_hexagon_host_malloc", host_malloc);
    if (!host_malloc) return -1;
    get_symbol(user_context, host_lib, "halide_hexagon_host_free", host_free);
    if (!host_free) return -1;

    // These symbols are optional.
    get_symbol(user_context, host_lib, "halide_hexagon_remote_poll_log", remote_poll_log, /* required */ false);
    get_symbol(user_context, host_lib, "halide_hexagon_remote_poll_profiler_state", remote_poll_profiler_state, /* required */ false);

    // If these are unavailable, then the runtime always powers HVX on and so these are not necessary.
    get_symbol(user_context, host_lib, "halide_hexagon_remote_power_hvx_on", remote_power_hvx_on, /* required */ false);
    get_symbol(user_context, host_lib, "halide_hexagon_remote_power_hvx_off", remote_power_hvx_off, /* required */ false);
    get_symbol(user_context, host_lib, "halide_hexagon_remote_set_performance", remote_set_performance, /* required */ false);
    get_symbol(user_context, host_lib, "halide_hexagon_remote_set_performance_mode", remote_set_performance_mode, /* required */ false);

    host_malloc_init();

    return 0;
}

// Structure to hold the state of a module attached to the context.
// Also used as a linked-list to keep track of all the different
// modules that are attached to a context in order to release them all
// when then context is released.
struct module_state {
    halide_hexagon_handle_t module;
    size_t size;
    module_state *next;
};
WEAK module_state *state_list = NULL;

}}}}  // namespace Halide::Runtime::Internal::Hexagon

using namespace Halide::Runtime::Internal;
using namespace Halide::Runtime::Internal::Hexagon;

extern "C" {

WEAK bool halide_is_hexagon_available(void *user_context) {
    int result = init_hexagon_runtime(user_context);
    return result == 0;
}

WEAK int halide_hexagon_initialize_kernels(void *user_context, void **state_ptr,
                                           const uint8_t *code, uint64_t code_size) {
    int result = init_hexagon_runtime(user_context);
    if (result != 0) return result;
    debug(user_context) << "Hexagon: halide_hexagon_initialize_kernels (user_context: " << user_context
                        << ", state_ptr: " << state_ptr
                        << ", *state_ptr: " << *state_ptr
                        << ", code: " << code
                        << ", code_size: " << (int)code_size << ")\n";
    halide_assert(user_context, state_ptr != NULL);

    #ifdef DEBUG_RUNTIME
    uint64_t t_before = halide_current_time_ns(user_context);
    #endif

    // Create the state object if necessary. This only happens once,
    // regardless of how many times halide_hexagon_initialize_kernels
    // or halide_hexagon_device_release is called.
    // halide_hexagon_device_release traverses this list and releases
    // the module objects, but it does not modify the list nodes
    // created/inserted here.
    ScopedMutexLock lock(&thread_lock);

    module_state **state = (module_state**)state_ptr;
    if (!(*state)) {
        debug(user_context) << "    allocating module state -> \n";
        *state = (module_state*)malloc(sizeof(module_state));
        debug(user_context) << "        " << *state << "\n";
        (*state)->module = 0;
        (*state)->size = 0;
        (*state)->next = state_list;
        state_list = *state;
    }

    // Create the module itself if necessary.
    if (!(*state)->module) {
        debug(user_context) << "    halide_remote_initialize_kernels -> ";
        halide_hexagon_handle_t module = 0;
        result = remote_initialize_kernels(code, code_size, &module);
        poll_log(user_context);
        if (result == 0) {
            debug(user_context) << "        " << module << "\n";
            (*state)->module = module;
            (*state)->size = code_size;
        } else {
            debug(user_context) << "        " << result << "\n";
            error(user_context) << "Initialization of Hexagon kernels failed\n";
        }
    } else {
        debug(user_context) << "    re-using existing module " << (*state)->module << "\n";
    }

    #ifdef DEBUG_RUNTIME
    uint64_t t_after = halide_current_time_ns(user_context);
    debug(user_context) << "    Time: " << (t_after - t_before) / 1.0e6 << " ms\n";
    #endif

    return result != 0 ? -1 : 0;
}
namespace {

// Prepare an array of remote_buffer arguments, mapping buffers if
// necessary. Only arguments with flags&flag_mask == flag_value are
// added to the mapped_args array. Returns the number of arguments
// mapped, or a negative number on error.
WEAK int map_arguments(void *user_context, int arg_count,
                       uint64_t arg_sizes[], void *args[], int arg_flags[], int flag_mask, int flag_value,
                       remote_buffer *mapped_args) {
    int mapped_count = 0;
    for (int i = 0; i < arg_count; i++) {
        if ((arg_flags[i] & flag_mask) != flag_value) continue;
        remote_buffer &mapped_arg = mapped_args[mapped_count++];
        if (arg_flags[i] != 0) {
            // This is a buffer, map it and put the mapped buffer into
            // the result.
            halide_assert(user_context, arg_sizes[i] == sizeof(uint64_t));
            uint64_t device_handle = ((halide_buffer_t *)args[i])->device;
            ion_device_handle *ion_handle = reinterpret<ion_device_handle *>(device_handle);
            debug(user_context) << i << ", " << device_handle << "\n";
            mapped_arg.data = reinterpret_cast<uint8_t*>(ion_handle->buffer);
            mapped_arg.dataLen = ion_handle->size;
        } else {
            // This is a scalar, just put the pointer/size in the result.
            mapped_arg.data = (uint8_t*)args[i];
            mapped_arg.dataLen = arg_sizes[i];
        }
    }
    return mapped_count;
}

}  // namespace

WEAK int halide_hexagon_run(void *user_context,
                            void *state_ptr,
                            const char *name,
                            halide_hexagon_handle_t* function,
                            uint64_t arg_sizes[],
                            void *args[],
                            int arg_flags[]) {
    halide_assert(user_context, state_ptr != NULL);
    halide_assert(user_context, function != NULL);
    int result = init_hexagon_runtime(user_context);
    if (result != 0) return result;

    halide_hexagon_handle_t module = state_ptr ? ((module_state *)state_ptr)->module : 0;
    debug(user_context) << "Hexagon: halide_hexagon_run ("
                        << "user_context: " << user_context << ", "
                        << "state_ptr: " << state_ptr << " (" << module << "), "
                        << "name: " << name << ", "
                        << "function: " << function << " (" << *function << "))\n";

    // If we haven't gotten the symbol for this function, do so now.
    if (*function == 0) {
        debug(user_context) << "    halide_hexagon_remote_get_symbol " << name << " -> ";
        halide_hexagon_handle_t sym = 0;
        int result = remote_get_symbol(module, name, strlen(name) + 1, &sym);
        *function = result == 0 ? sym : 0;
        poll_log(user_context);
        debug(user_context) << "        " << *function << "\n";
        if (*function == 0) {
            error(user_context) << "Failed to find function " << name << " in module.\n";
            return -1;
        }
    }

    // Allocate some remote_buffer objects on the stack.
    int arg_count = 0;
    while(arg_sizes[arg_count] > 0) arg_count++;
    remote_buffer *mapped_buffers =
        (remote_buffer *)__builtin_alloca(arg_count * sizeof(remote_buffer));

    // Map the arguments.
    // First grab the input buffers (bit 0 of flags is set).
    remote_buffer *input_buffers = mapped_buffers;
    int input_buffer_count = map_arguments(user_context, arg_count, arg_sizes, args, arg_flags, 0x3, 0x1,
                                           input_buffers);
    if (input_buffer_count < 0) return input_buffer_count;

    // Then the output buffers (bit 1 of flags is set).
    remote_buffer *output_buffers = input_buffers + input_buffer_count;
    int output_buffer_count = map_arguments(user_context, arg_count, arg_sizes, args, arg_flags, 0x2, 0x2,
                                            output_buffers);
    if (output_buffer_count < 0) return output_buffer_count;

    // And the input scalars (neither bits 0 or 1 of flags is set).
    remote_buffer *input_scalars = output_buffers + output_buffer_count;
    int input_scalar_count = map_arguments(user_context, arg_count, arg_sizes, args, arg_flags, 0x3, 0x0,
                                           input_scalars);
    if (input_scalar_count < 0) return input_scalar_count;

    #ifdef DEBUG_RUNTIME
    uint64_t t_before = halide_current_time_ns(user_context);
    #endif

    // If remote profiling is supported, tell the profiler to call
    // get_remote_profiler_func to retrieve the current
    // func. Otherwise leave it alone - the cost of remote running
    // will be billed to the calling Func.
    if (remote_poll_profiler_state) {
        halide_profiler_get_state()->get_remote_profiler_state = get_remote_profiler_state;
    }

    // Call the pipeline on the device side.
    debug(user_context) << "    halide_hexagon_remote_run -> ";
    result = remote_run(module, *function,
                        input_buffers, input_buffer_count,
                        output_buffers, output_buffer_count,
                        input_scalars, input_scalar_count);
    poll_log(user_context);
    debug(user_context) << "        " << result << "\n";
    if (result != 0) {
        error(user_context) << "Hexagon pipeline failed.\n";
        return result;
    }

    halide_profiler_get_state()->get_remote_profiler_state = NULL;

    #ifdef DEBUG_RUNTIME
    uint64_t t_after = halide_current_time_ns(user_context);
    debug(user_context) << "    Time: " << (t_after - t_before) / 1.0e6 << " ms\n";
    #endif

    return result != 0 ? -1 : 0;
}

WEAK int halide_hexagon_device_release(void *user_context) {
    debug(user_context)
        << "Hexagon: halide_hexagon_device_release (user_context: " <<  user_context << ")\n";

    ScopedMutexLock lock(&thread_lock);

    // Release all of the remote side modules.
    module_state *state = state_list;
    while (state) {
        if (state->module) {
            debug(user_context) << "    halide_remote_release_kernels " << state
                                << " (" << state->module << ") -> ";
            int result = remote_release_kernels(state->module);
            poll_log(user_context);
            debug(user_context) << "        " << result << "\n";
            state->module = 0;
            state->size = 0;
        }
        state = state->next;
    }
    state_list = NULL;

    return 0;
}

// When allocations for Hexagon are at least as large as this
// threshold, use an ION allocation (to get zero copy). If the
// allocation is smaller, use a standard allocation instead.  This is
// done because allocating an entire page for a small allocation is
// wasteful, and the copy is not significant.  Additionally, the
// FastRPC interface can probably do a better job with many small
// arguments than simply mapping the pages.
static const int min_ion_allocation_size = 4096;

WEAK int halide_hexagon_device_malloc(void *user_context, halide_buffer_t *buf) {
    int result = init_hexagon_runtime(user_context);
    if (result != 0) return result;

    debug(user_context)
        << "Hexagon: halide_hexagon_device_malloc (user_context: " << user_context
        << ", buf: " << buf << ")\n";

    if (buf->device) {
        // This buffer already has a device allocation
        return 0;
    }

    size_t size = buf->size_in_bytes();
    halide_assert(user_context, size != 0);

    // Hexagon code generation generates clamped ramp loads in a way
    // that requires up to an extra vector beyond the end of the
    // buffer to be legal to access.
    size += 128;

    for (int i = 0; i < buf->dimensions; i++) {
        halide_assert(user_context, buf->dim[i].stride >= 0);
    }

    debug(user_context) << "    allocating buffer of " << (uint64_t)size << " bytes\n";

    #ifdef DEBUG_RUNTIME
    uint64_t t_before = halide_current_time_ns(user_context);
    #endif

    void *ion;
    if (size >= min_ion_allocation_size) {
        debug(user_context) << "    host_malloc len=" << (uint64_t)size << " -> ";
        ion = host_malloc(size);
        debug(user_context) << "        " << ion << "\n";
        if (!ion) {
            error(user_context) << "host_malloc failed\n";
            return -1;
        }
    } else {
        debug(user_context) << "    halide_malloc size=" << (uint64_t)size << " -> ";
        ion = halide_malloc(user_context, size);
        debug(user_context) << "        " << ion << "\n";
        if (!ion) {
            error(user_context) << "halide_malloc failed\n";
            return -1;
        }
    }

    int err = halide_hexagon_wrap_device_handle(user_context, buf, ion, size);
    if (err != 0) {
        if (size >= min_ion_allocation_size) {
            host_free(ion);
        } else {
            halide_free(user_context, ion);
        }
        return err;
    }

    if (!buf->host) {
        // If the host pointer has also not been allocated yet, set it to
        // the ion buffer. This buffer will be zero copy.
        buf->host = (uint8_t *)ion;
        debug(user_context) << "    host <- " << buf->host << "\n";
    }

    #ifdef DEBUG_RUNTIME
    uint64_t t_after = halide_current_time_ns(user_context);
    debug(user_context) << "    Time: " << (t_after - t_before) / 1.0e6 << " ms\n";
    #endif

    return 0;
}

WEAK int halide_hexagon_device_free(void *user_context, halide_buffer_t* buf) {
    debug(user_context)
        << "Hexagon: halide_hexagon_device_free (user_context: " << user_context
        << ", buf: " << buf << ")\n";

    #ifdef DEBUG_RUNTIME
    uint64_t t_before = halide_current_time_ns(user_context);
    #endif

    uint64_t size = halide_hexagon_get_device_size(user_context, buf);
    void *ion = halide_hexagon_get_device_handle(user_context, buf);
    halide_hexagon_detach_device_handle(user_context, buf);
    if (size >= min_ion_allocation_size) {
        debug(user_context) << "    host_free ion=" << ion << "\n";
        host_free(ion);
    } else {
        debug(user_context) << "    halide_free ion=" << ion << "\n";
        halide_free(user_context, ion);
    }

    if (buf->host == ion) {
        // If we also set the host pointer, reset it.
        buf->host = NULL;
        debug(user_context) << "    host <- 0x0\n";
    }

    #ifdef DEBUG_RUNTIME
    uint64_t t_after = halide_current_time_ns(user_context);
    debug(user_context) << "    Time: " << (t_after - t_before) / 1.0e6 << " ms\n";
    #endif

    // This is to match what the default implementation of halide_device_free does.
    buf->set_device_dirty(false);
    return 0;
}

WEAK int halide_hexagon_copy_to_device(void *user_context, halide_buffer_t* buf) {
    int err = halide_hexagon_device_malloc(user_context, buf);
    if (err) {
        return err;
    }

    debug(user_context)
        <<  "Hexagon: halide_hexagon_copy_to_device (user_context: " << user_context
        << ", buf: " << buf << ")\n";

    #ifdef DEBUG_RUNTIME
    uint64_t t_before = halide_current_time_ns(user_context);
    #endif

    halide_assert(user_context, buf->host && buf->device);
    device_copy c = make_host_to_device_copy(buf);

    // Get the descriptor associated with the ion buffer.
    c.dst = reinterpret<uintptr_t>(halide_hexagon_get_device_handle(user_context, buf));
    copy_memory(c, user_context);

    #ifdef DEBUG_RUNTIME
    uint64_t t_after = halide_current_time_ns(user_context);
    debug(user_context) << "    Time: " << (t_after - t_before) / 1.0e6 << " ms\n";
    #endif

    return 0;
}

WEAK int halide_hexagon_copy_to_host(void *user_context, struct halide_buffer_t *buf) {
    debug(user_context)
        << "Hexagon: halide_hexagon_copy_to_host (user_context: " << user_context
        << ", buf: " << buf << ")\n";

    #ifdef DEBUG_RUNTIME
    uint64_t t_before = halide_current_time_ns(user_context);
    #endif

    halide_assert(user_context, buf->host && buf->device);
    device_copy c = make_device_to_host_copy(buf);

    // Get the descriptor associated with the ion buffer.
    c.src = reinterpret<uintptr_t>(halide_hexagon_get_device_handle(user_context, buf));
    copy_memory(c, user_context);

    #ifdef DEBUG_RUNTIME
    uint64_t t_after = halide_current_time_ns(user_context);
    debug(user_context) << "    Time: " << (t_after - t_before) / 1.0e6 << " ms\n";
    #endif

    return 0;
}

WEAK int halide_hexagon_device_sync(void *user_context, struct halide_buffer_t *) {
    debug(user_context)
        << "Hexagon: halide_hexagon_device_sync (user_context: " << user_context << ")\n";
    // Nothing to do.
    return 0;
}

WEAK int halide_hexagon_wrap_device_handle(void *user_context, struct halide_buffer_t *buf,
                                           void *ion_buf, uint64_t size) {
    halide_assert(user_context, buf->device == 0);
    if (buf->device != 0) {
        return -2;
    }

    ion_device_handle *handle = (ion_device_handle *)malloc(sizeof(ion_device_handle));
    if (!handle) {
        return -1;
    }
    handle->buffer = ion_buf;
    handle->size = size;
    buf->device_interface = &hexagon_device_interface;
    buf->device_interface->impl->use_module();
    buf->device = reinterpret<uint64_t>(handle);
    return 0;
}

WEAK int halide_hexagon_detach_device_handle(void *user_context, struct halide_buffer_t *buf) {
    if (buf->device == 0) {
        return NULL;
    }
    halide_assert(user_context, buf->device_interface == &hexagon_device_interface);
    ion_device_handle *handle = reinterpret<ion_device_handle *>(buf->device);
    free(handle);

    buf->device_interface->impl->release_module();
    buf->device = 0;
    buf->device_interface = NULL;
    return 0;
}

WEAK void *halide_hexagon_get_device_handle(void *user_context, struct halide_buffer_t *buf) {
    if (buf->device == 0) {
        return NULL;
    }
    halide_assert(user_context, buf->device_interface == &hexagon_device_interface);
    ion_device_handle *handle = reinterpret<ion_device_handle *>(buf->device);
    return handle->buffer;
}

WEAK uint64_t halide_hexagon_get_device_size(void *user_context, struct halide_buffer_t *buf) {
    if (buf->device == 0) {
        return 0;
    }
    halide_assert(user_context, buf->device_interface == &hexagon_device_interface);
    ion_device_handle *handle = reinterpret<ion_device_handle *>(buf->device);
    return handle->size;
}

WEAK int halide_hexagon_device_and_host_malloc(void *user_context, struct halide_buffer_t *buf) {
    debug(user_context) << "halide_hexagon_device_and_host_malloc called.\n";
    int result = halide_hexagon_device_malloc(user_context, buf);
    if (result == 0) {
        buf->host = (uint8_t *)halide_hexagon_get_device_handle(user_context, buf);
    }
    return result;
}

WEAK int halide_hexagon_device_and_host_free(void *user_context, struct halide_buffer_t *buf) {
    debug(user_context) << "halide_hexagon_device_and_host_free called.\n";
    halide_hexagon_device_free(user_context, buf);
    buf->host = NULL;
    return 0;
}

WEAK int halide_hexagon_power_hvx_on(void *user_context) {
    int result = init_hexagon_runtime(user_context);
    if (result != 0) return result;

    debug(user_context) << "halide_hexagon_power_hvx_on\n";
    if (!remote_power_hvx_on) {
        // The function is not available in this version of the
        // runtime, this runtime always powers HVX on.
        return 0;
    }

    #ifdef DEBUG_RUNTIME
    uint64_t t_before = halide_current_time_ns(user_context);
    #endif

    debug(user_context) << "    remote_power_hvx_on -> ";
    result = remote_power_hvx_on();
    debug(user_context) << "        " << result << "\n";
    if (result != 0) {
        error(user_context) << "remote_power_hvx_on failed.\n";
        return result;
    }

    #ifdef DEBUG_RUNTIME
    uint64_t t_after = halide_current_time_ns(user_context);
    debug(user_context) << "    Time: " << (t_after - t_before) / 1.0e6 << " ms\n";
    #endif

    return 0;
}

WEAK int halide_hexagon_power_hvx_off(void *user_context) {
    int result = init_hexagon_runtime(user_context);
    if (result != 0) return result;

    debug(user_context) << "halide_hexagon_power_hvx_off\n";
    if (!remote_power_hvx_off) {
        // The function is not available in this version of the
        // runtime, this runtime always powers HVX on.
        return 0;
    }

    #ifdef DEBUG_RUNTIME
    uint64_t t_before = halide_current_time_ns(user_context);
    #endif

    debug(user_context) << "    remote_power_hvx_off -> ";
    result = remote_power_hvx_off();
    debug(user_context) << "        " << result << "\n";
    if (result != 0) {
        error(user_context) << "remote_power_hvx_off failed.\n";
        return result;
    }

    #ifdef DEBUG_RUNTIME
    uint64_t t_after = halide_current_time_ns(user_context);
    debug(user_context) << "    Time: " << (t_after - t_before) / 1.0e6 << " ms\n";
    #endif

    return 0;
}

WEAK void halide_hexagon_power_hvx_off_as_destructor(void *user_context, void * /* obj */) {
    halide_hexagon_power_hvx_off(user_context);
}

WEAK int halide_hexagon_set_performance_mode(void *user_context, halide_hexagon_power_mode_t mode) {
    int result = init_hexagon_runtime(user_context);
    if (result != 0) return result;

    debug(user_context) << "halide_hexagon_set_performance_mode\n";
    if (!remote_set_performance_mode) {
        // This runtime doesn't support changing the performance target.
        return 0;
    }

    debug(user_context) << "    remote_set_performance_mode -> ";
    result = remote_set_performance_mode(mode);
    debug(user_context) << "        " << result << "\n";
    if (result != 0) {
        error(user_context) << "remote_set_performance_mode failed.\n";
        return result;
    }

    return 0;
}

WEAK int halide_hexagon_set_performance(void *user_context, halide_hexagon_power_t *perf) {
    int result = init_hexagon_runtime(user_context);
    if (result != 0) return result;

    debug(user_context) << "halide_hexagon_set_performance\n";
    if (!remote_set_performance) {
        // This runtime doesn't support changing the performance target.
        return 0;
    }

    debug(user_context) << "    remote_set_performance -> ";
    result = remote_set_performance(perf->set_mips,
                                    perf->mipsPerThread,
                                    perf->mipsTotal,
                                    perf->set_bus_bw,
                                    perf->bwMegabytesPerSec,
                                    perf->busbwUsagePercentage,
                                    perf->set_latency,
                                    perf->latency);

    debug(user_context) << "        " << result << "\n";
    if (result != 0) {
        error(user_context) << "remote_set_performance failed.\n";
        return result;
    }

    return 0;
}

WEAK const halide_device_interface_t *halide_hexagon_device_interface() {
    return &hexagon_device_interface;
}

namespace {
__attribute__((destructor))
WEAK void halide_hexagon_cleanup() {
    halide_hexagon_device_release(NULL);
}
}

} // extern "C" linkage

namespace Halide { namespace Runtime { namespace Internal { namespace Hexagon {

WEAK halide_device_interface_impl_t hexagon_device_interface_impl = {
    halide_use_jit_module,
    halide_release_jit_module,
    halide_hexagon_device_malloc,
    halide_hexagon_device_free,
    halide_hexagon_device_sync,
    halide_hexagon_device_release,
    halide_hexagon_copy_to_host,
    halide_hexagon_copy_to_device,
    halide_hexagon_device_and_host_malloc,
    halide_hexagon_device_and_host_free,
<<<<<<< HEAD
    halide_default_buffer_copy,
=======
    halide_default_device_wrap_native,
    halide_default_device_detach_native,
};

WEAK halide_device_interface_t hexagon_device_interface = {
    halide_device_malloc,
    halide_device_free,
    halide_device_sync,
    halide_device_release,
    halide_copy_to_host,
    halide_copy_to_device,
    halide_device_and_host_malloc,
    halide_device_and_host_free,
    halide_device_wrap_native,
    halide_device_detach_native,
    &hexagon_device_interface_impl
>>>>>>> f18a94b7
};

}}}} // namespace Halide::Runtime::Internal::Hexagon<|MERGE_RESOLUTION|>--- conflicted
+++ resolved
@@ -778,9 +778,7 @@
     halide_hexagon_copy_to_device,
     halide_hexagon_device_and_host_malloc,
     halide_hexagon_device_and_host_free,
-<<<<<<< HEAD
     halide_default_buffer_copy,
-=======
     halide_default_device_wrap_native,
     halide_default_device_detach_native,
 };
@@ -797,7 +795,6 @@
     halide_device_wrap_native,
     halide_device_detach_native,
     &hexagon_device_interface_impl
->>>>>>> f18a94b7
 };
 
 }}}} // namespace Halide::Runtime::Internal::Hexagon