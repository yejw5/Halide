#ifndef HALIDE_RUNTIME_PRINTER_H
#define HALIDE_RUNTIME_PRINTER_H
namespace Halide { namespace Runtime { namespace Internal {

enum PrinterType {BasicPrinter = 0,
                  ErrorPrinter = 1,
                  StringStreamPrinter = 2};

// A class for constructing debug messages from the runtime. Dumps
// items into a stack array, then prints them when the object leaves
// scope using halide_print. Think of it as a stringstream that prints
// when it dies. Use it like this:

// debug(user_context) << "A" << b << c << "\n";

// If you use it like this:

// debug d(user_context);
// d << "A";
// d << b;
// d << c << "\n";

// Then remember the print only happens when the debug object leaves
// scope, which may print at a confusing time.

namespace {
template<int type, uint64_t length = 1024>
class Printer {
public:
    char *buf, *dst, *end;
    void *user_context;
    bool own_mem;

    Printer(void *ctx, char *mem = NULL) : user_context(ctx), own_mem(mem == NULL) {
        buf = mem ? mem : (char *)halide_malloc(user_context, length);
        dst = buf;
        if (dst) {
            end = buf + (length-1);
            *end = 0;
        } else {
            // Pointers equal ensures no writes to buffer via formatting code
            end = dst;
        }
    }

    Printer &operator<<(const char *arg) {
        dst = halide_string_to_string(dst, end, arg);
        return *this;
    }

    Printer &operator<<(int64_t arg) {
        dst = halide_int64_to_string(dst, end, arg, 1);
        return *this;
    }

    Printer &operator<<(int32_t arg) {
        dst = halide_int64_to_string(dst, end, arg, 1);
        return *this;
    }

    Printer &operator<<(uint64_t arg) {
        dst = halide_uint64_to_string(dst, end, arg, 1);
        return *this;
    }

    Printer &operator<<(uint32_t arg) {
        dst = halide_uint64_to_string(dst, end, arg, 1);
        return *this;
    }

    Printer &operator<<(double arg) {
        dst = halide_double_to_string(dst, end, arg, 1);
        return *this;
    }

    Printer &operator<<(float arg) {
        dst = halide_double_to_string(dst, end, arg, 0);
        return *this;
    }

    Printer &operator<<(const void *arg) {
        dst = halide_pointer_to_string(dst, end, arg);
        return *this;
    }

    Printer & write_float16_from_bits(const uint16_t arg) {
        double value = halide_float16_bits_to_double(arg);
        dst = halide_double_to_string(dst, end, value, 1);
        return *this;
    }

    Printer &operator<<(const halide_type_t &t) {
<<<<<<< HEAD
        switch(t.code) {
        case halide_type_int:
            dst = halide_string_to_string(dst, end, "int");
            break;
        case halide_type_uint:
            dst = halide_string_to_string(dst, end, "uint");
            break;
        case halide_type_float:
            dst = halide_string_to_string(dst, end, "float");
            break;
        case halide_type_handle:
            dst = halide_string_to_string(dst, end, "handle");
            break;
        }
=======
        const char *code_name = NULL;
        switch(t.code) {
        case halide_type_int:
            code_name = "int";
            break;
        case halide_type_uint:
            code_name = "uint";
            break;
        case halide_type_float:
            code_name = "float";
            break;
        case halide_type_handle:
            code_name = "handle";
            break;
        }
        dst = halide_string_to_string(dst, end, code_name);
>>>>>>> 62db0384
        halide_uint64_to_string(dst, end, t.bits, 1);
        if (t.lanes != 1) {
            dst = halide_string_to_string(dst, end, "x");
            dst = halide_uint64_to_string(dst, end, t.lanes, 1);
        }
        return *this;
    }

    // Use it like a stringstream.
    const char *str() {
        if (buf) {
            return buf;
        } else {
            return allocation_error();
        }
    }

    // Clear it. Useful for reusing a stringstream.
    void clear() {
        dst = buf;
        if (dst) {
            dst[0] = 0;
        }
    }

    // Returns the number of characters in the buffer
    uint64_t size() const {
        return (uint64_t)(dst - buf);
    }

    // Delete the last N characters
    void erase(int n) {
        if (dst) {
            dst -= n;
            if (dst < buf) {
                dst = buf;
            }
            dst[0] = 0;
        }
    }

    const char *allocation_error() {
        return "Printer buffer allocation failed.\n";
    }

    void msan_annotate_is_initialized() {
        halide_msan_annotate_memory_is_initialized(user_context, buf, dst - buf + 1);
    }

    ~Printer() {
        if (!buf) {
            halide_error(user_context, allocation_error());
        } else {
            msan_annotate_is_initialized();
            if (type == ErrorPrinter) {
                halide_error(user_context, buf);
            } else if (type == BasicPrinter) {
                halide_print(user_context, buf);
            } else {
                // It's a stringstream. Do nothing.
            }
        }

        if (own_mem) {
            halide_free(user_context, buf);
        }
    }
};

// A class that supports << with all the same types as Printer, but
// does nothing and should compile to a no-op.
class SinkPrinter {
public:
    SinkPrinter(void *user_context) {}
};
template<typename T>
SinkPrinter operator<<(const SinkPrinter &s, T) {
    return s;
}

typedef Printer<BasicPrinter> print;
typedef Printer<ErrorPrinter> error;
typedef Printer<StringStreamPrinter> stringstream;

#ifdef DEBUG_RUNTIME
typedef Printer<BasicPrinter> debug;
#else
typedef SinkPrinter debug;
#endif
}


}}}
#endif<|MERGE_RESOLUTION|>--- conflicted
+++ resolved
@@ -90,22 +90,6 @@
     }
 
     Printer &operator<<(const halide_type_t &t) {
-<<<<<<< HEAD
-        switch(t.code) {
-        case halide_type_int:
-            dst = halide_string_to_string(dst, end, "int");
-            break;
-        case halide_type_uint:
-            dst = halide_string_to_string(dst, end, "uint");
-            break;
-        case halide_type_float:
-            dst = halide_string_to_string(dst, end, "float");
-            break;
-        case halide_type_handle:
-            dst = halide_string_to_string(dst, end, "handle");
-            break;
-        }
-=======
         const char *code_name = NULL;
         switch(t.code) {
         case halide_type_int:
@@ -122,7 +106,6 @@
             break;
         }
         dst = halide_string_to_string(dst, end, code_name);
->>>>>>> 62db0384
         halide_uint64_to_string(dst, end, t.bits, 1);
         if (t.lanes != 1) {
             dst = halide_string_to_string(dst, end, "x");
