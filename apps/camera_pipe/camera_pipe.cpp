--- conflicted
+++ resolved
@@ -3,11 +3,9 @@
 
 using namespace FImage;
 
-<<<<<<< HEAD
-Var x, y, tx, ty, c;
-=======
-Var x("x"), y("y"), c("c");
->>>>>>> ecbb0213
+int schedule;
+
+Var x("x"), y("y"), tx("tx"), ty("ty"), c("c");
 
 Func hot_pixel_suppression(Func input) {
     Expr max = Max(Max(input(x-2, y), input(x+2, y)),
@@ -17,9 +15,6 @@
     
     Func denoised("denoised");
     denoised(x, y) = Clamp(input(x, y), min, max);
-    
-    // Compute this in chunks over tiles, vectorized by 8
-    denoised.chunk(tx).vectorize(x, 8);
 
     return denoised;
 }
@@ -40,22 +35,22 @@
     return out;
 }
 
-Func demosaic(Func raw) {
+Func deinterleave(Func raw) {
+    // Deinterleave the color channels
+    Func deinterleaved("deinterleaved");
+    Var t;
+    deinterleaved(x, y, t) = Select(t == 0, raw(2*x, 2*y), 
+                                    Select(t == 1, raw(2*x+1, 2*y), 
+                                           Select(t == 2, raw(2*x, 2*y+1), raw(2*x+1, 2*y+1))));
+    
+    return deinterleaved;
+}
+
+Func demosaic(Func deinterleaved) {
     // These are the values we already know from the input
     // x_y = the value of channel x at a site in the input of channel y
     // gb refers to green sites in the blue rows
     // gr refers to green sites in the red rows
-
-    // Deinterleave the color channels
-    Func deinterleaved("deinterleaved");
-    Var t, ti;
-    deinterleaved(x, y, t) = Select(t == 0, raw(2*x, 2*y), 
-                                    Select(t == 1, raw(2*x+1, 2*y), 
-                                           Select(t == 2, raw(2*x, 2*y+1), raw(2*x+1, 2*y+1))));
-
-    // Unroll the tuple part and compute it in the inside loop
-    deinterleaved.split(t, t, ti, 4).unroll(ti).transpose(y, ti).transpose(x, ti);
-    deinterleaved.chunk(tx).vectorize(x, 8);
 
     // Give more convenient names to the four channels we know
     Func r_r("r_r"), g_gr("g_gr"), g_gb("g_gb"), b_b("b_b");    
@@ -145,20 +140,35 @@
                           interleave_x(g_b, g_gb));
     Func b = interleave_y(interleave_x(b_gr, b_r),
                           interleave_x(b_b, b_gb));
-
-    // Compute these in chunks over tiles, vectorized by 8
-    g_r.chunk(tx).vectorize(x, 8);
-    g_b.chunk(tx).vectorize(x, 8);
-    r_gr.chunk(tx).vectorize(x, 8);
-    b_gr.chunk(tx).vectorize(x, 8);
-    r_gb.chunk(tx).vectorize(x, 8);
-    b_gb.chunk(tx).vectorize(x, 8);
-    r_b.chunk(tx).vectorize(x, 8);
-    b_r.chunk(tx).vectorize(x, 8);
-    // These interleave in y, so unrolling them in y might help
-    r.chunk(tx).vectorize(x, 8).unroll(y, 2);
-    g.chunk(tx).vectorize(x, 8).unroll(y, 2);
-    b.chunk(tx).vectorize(x, 8).unroll(y, 2);
+    
+    if (schedule == 0) {
+        // optimized for ARM
+        // Compute these in chunks over tiles, vectorized by 8
+        g_r.chunk(tx).vectorize(x, 8);
+        g_b.chunk(tx).vectorize(x, 8);
+        r_gr.chunk(tx).vectorize(x, 8);
+        b_gr.chunk(tx).vectorize(x, 8);
+        r_gb.chunk(tx).vectorize(x, 8);
+        b_gb.chunk(tx).vectorize(x, 8);
+        r_b.chunk(tx).vectorize(x, 8);
+        b_r.chunk(tx).vectorize(x, 8);
+        // These interleave in y, so unrolling them in y helps
+        r.chunk(tx).vectorize(x, 8).unroll(y, 2);
+        g.chunk(tx).vectorize(x, 8).unroll(y, 2);
+        b.chunk(tx).vectorize(x, 8).unroll(y, 2);
+    } else {
+        g_r.root();
+        g_b.root();
+        r_gr.root();
+        b_gr.root();
+        r_gb.root();
+        b_gb.root();
+        r_b.root();
+        b_r.root();
+        r.root();
+        g.root();
+        b.root();
+    }
 
     Func output("dem");
     output(x, y) = (r(x, y), g(x, y), b(x, y));
@@ -173,7 +183,6 @@
 
     Func matrix("matrix");
     Expr alpha = (1.0f/kelvin - 1.0f/3200) / (1.0f/7000 - 1.0f/3200);
-<<<<<<< HEAD
     Expr val =  (matrix_3200(x, y) * alpha + matrix_7000(x, y) * (1 - alpha));
     matrix(x, y) = Cast<int32_t>(val * 256.0f); // Q8.8 fixed point
     matrix.root();
@@ -182,7 +191,7 @@
     Expr ir = Cast<int32_t>(input(x, y, 0));
     Expr ig = Cast<int32_t>(input(x, y, 1));
     Expr ib = Cast<int32_t>(input(x, y, 2));
-   
+
     Expr r, g, b;
     r = matrix(3, 0) + matrix(0, 0) * ir + matrix(1, 0) * ig + matrix(2, 0) * ib;
     g = matrix(3, 1) + matrix(0, 1) * ir + matrix(1, 1) * ig + matrix(2, 1) * ib;
@@ -190,29 +199,11 @@
 
     corrected(x, y) = Cast<int16_t>((r, g, b)/256);
 
-    Var c = corrected.arg(2);
-    corrected.chunk(tx).transpose(y, c).transpose(x, c).vectorize(x, 4).unroll(c, 3);
-    
-=======
-    matrix(x, y) = (matrix_3200(x, y) * alpha + 
-                    matrix_7000(x, y) * (1 - alpha));
-
-    Func corrected("corrected");
-    //RVar j(0, 3);
-    //corrected(x, y, c) = Cast<int16_t>(Sum(matrix(j, c)*Cast<float>(input(x, y, j))) + matrix(3, c));
-    // TODO: once we can flag the update step of the reduction, this should revert to a per-thread reduce
-    #define MAT(j)  ((matrix((j), c)*Cast<float>(input(x, y, (j)))))
-    corrected(x, y, c) = Cast<int16_t>(
-        MAT(0) + MAT(1) + MAT(2) + matrix(3, c)
-    );
-    #undef MAT
->>>>>>> ecbb0213
     return corrected;
-    //return input;
-}
-
-
-Func apply_curve(Func input, Uniform<float> gamma, Uniform<float> contrast) {
+}
+
+
+Func apply_curve(Func input, Type result_type, Uniform<float> gamma, Uniform<float> contrast) {
     // copied from FCam
     Func curve("curve");
 
@@ -223,14 +214,10 @@
     Expr z = Select(g > 0.5f,
                     1.0f - (a*(1.0f-g)*(1.0f-g) + b*(1.0f-g)),
                     a*g*g + b*g);
-<<<<<<< HEAD
-    Expr val = Cast<uint8_t>(Clamp(z*256.0f, 0.0f, 255.0f));
+
+    Expr val = Cast(result_type, Clamp(z*256.0f, 0.0f, 255.0f));
     curve(x) = val;
     curve.root(); // It's a LUT, compute it once ahead of time.
-=======
-    Expr val = Cast<uint16_t>(Clamp(z*256.0f, 0.0f, 255.0f));
-    curve(x) = val; //Debug(val, "curve ", x, xf, g, z, val);
->>>>>>> ecbb0213
 
     Func curved("curved");
     curved(x, y, c) = curve(input(x, y, c));
@@ -238,31 +225,43 @@
     return curved;
 }
 
-Func process(Func raw, 
+Func process(Func raw, Type result_type,
              UniformImage matrix_3200, UniformImage matrix_7000, Uniform<float> color_temp, 
              Uniform<float> gamma, Uniform<float> contrast) {
 
     Func processed("p");
     Var xi, yi;
 
-    Func im = raw;
-    im = hot_pixel_suppression(im);
-    im = demosaic(im);
-    im = color_correct(im, matrix_3200, matrix_7000, color_temp);
-    im = apply_curve(im, gamma, contrast);
-
-<<<<<<< HEAD
-    Var co, ci;    
-    processed(tx, ty, c) = im(tx, ty, ci);
-
-    processed.split(c, co, ci, 3);
-    processed.tile(tx, ty, xi, yi, 32, 32).transpose(ty, ci).transpose(tx, ci);//.vectorize(xi, 8).parallel(ty);
-=======
-    Func check("out");
-    //Var x, y, c;
-    check(x, y, c) = Cast<uint16_t>(im(x,y,c));
-    im = check;
->>>>>>> ecbb0213
+    Func denoised = hot_pixel_suppression(raw);
+    Func deinterleaved = deinterleave(denoised);
+    Func demosaiced = demosaic(deinterleaved);
+    Func corrected = color_correct(demosaiced, matrix_3200, matrix_7000, color_temp);
+    Func curved = apply_curve(corrected, result_type, gamma, contrast);
+
+    // Schedule
+    Var co, ci; 
+    processed(tx, ty, c) = curved(tx, ty, ci);
+    processed.split(c, co, ci, 3); // bound color loop
+
+    if (schedule == 0) {
+        // Compute in chunks over tiles, vectorized by 8
+        denoised.chunk(tx).vectorize(x, 8);
+
+        // Unroll the tuple part and compute it in the inside loop
+        Var ti, tt = deinterleaved.arg(2);
+        deinterleaved.split(tt, tt, ti, 4).unroll(ti).transpose(y, ti).transpose(x, ti);
+        deinterleaved.chunk(tx).vectorize(x, 8);
+
+        Var cc = corrected.arg(2);
+        corrected.chunk(tx).transpose(y, cc).transpose(x, cc).vectorize(x, 4).unroll(cc, 3);
+
+        processed.tile(tx, ty, xi, yi, 32, 32).transpose(ty, ci).transpose(tx, ci);//.vectorize(xi, 8).parallel(ty);
+    } else {
+        denoised.root();
+        deinterleaved.root();
+        corrected.root();
+        processed.root();
+    }
 
     return processed;
 }
@@ -280,21 +279,22 @@
     // boundaries so that we don't need to check bounds. We're going
     // to make a 2560x1920 output image, so shift by 16, 12
     Func clamped("in");
-    clamped(x, y) = input(x+16, y+12);
-
-    // Run the pipeline
-    Func processed = process(clamped, matrix_3200, matrix_7000, color_temp, gamma, contrast);
-
-<<<<<<< HEAD
+    clamped(x, y) = input(x+16, y+12); //Debug( input(x+16, y+12), "Loading input at: ", x, y, x+16, y+12 );
+    
+    // Parameterized output type, because LLVM PTX (GPU) backend does not
+    // currently allow 8-bit computations
+    int bit_width = atoi(argv[1]);
+    Type result_type = UInt(bit_width);
+    
+    // Pick a schedule   
+    schedule = atoi(argv[2]);
+    
+    // Build the pipeline
+    Func processed = process(clamped, result_type, matrix_3200, matrix_7000, color_temp, gamma, contrast);
+
     processed.compileToFile("curved");
-=======
-    // Pick a schedule   
-
-    if (argc > 1) 
-        srand(atoi(argv[1]));
-    else
-        srand(0);
-
+
+#if 0
     Var xo("blockidx"), yo("blockidy"), c("c"), xi("threadidx"), yi("threadidy");
     Func output("output");
     output(xo, yo, c) = processed(xo, yo, c);
@@ -326,7 +326,7 @@
     }
 
     output.compileToFile("curved");
->>>>>>> ecbb0213
-    
+#endif
+
     return 0;
 }
